--- conflicted
+++ resolved
@@ -1,6152 +1,6146 @@
-from __future__ import annotations
-
-
-# ==== BEGIN appV2 (fully inlined) ====
-# app.py — OCR-first + bounded LLM fixer → Excel
-# - Table detection (OpenCV) + cell-based OCR (Tesseract)
-# - Robust label normalization (synonyms, punctuation-insensitive)
-# - Bounded LLM “fixer” with grammar (no invented rows/cols)
-# - Preserves statement ordering & recomputes totals
-# - Robust Excel autosize (xlsxwriter or openpyxl)
-# - Tkinter GUI
-
-# ---- Navigation (sections) ----
-#   [S0] Imports & Constants
-#   [S1] LLM Grammar & Paths
-#   [S2] Numeric Parsing & Regex
-#   [S3] Header Detection & Normalization
-#   [S4] OCR & Layout Parsing
-#   [S5] Table Reconstruction & Postprocess
-#   [S6] Excel I/O (imported helpers)
-#   [S7] GUI (Tkinter)
-#   [S8] Pipeline (run_pipeline, run_gui, run_once_cli) + __main__
-# --------------------------------
-# Function Map (high-level):
-#   S1 LLM: _llm_ready, _build_llm_payload, run_llm_fixer, apply_edit_script, _merge_llm_and_auto_ops
-#   S2 Numeric: _num_like, _to_number_loose, _to_number_robust, _is_num_token, coerce_numeric
-#   S3 Headers: _canon_col_name_v3, _merge_and_clean_headers, _detect_period_headers_xy, _get_headers_for_image
-#   S4 OCR/Layout: pdf_or_images_to_pages, preprocess_for_ocr, process_image, parse_finance_table, parse_by_layout_v4
-#   S5 Post: order_like_statement, _unify_columns, _collapse_duplicates, _process_parsed_data, finalize
-
-# region [S0] Imports & Constants
-import os, re, json, tempfile, subprocess, traceback, shutil
-from pathlib import Path
-from typing import List, Dict, Tuple, Optional
-import numpy as np
-import pandas as pd
-from PIL import Image
-from datetime import datetime
-
-# ---------- DEBUG DIRECTORY ----------
-try:
-    import os as _os
-    DBG_DIR = _os.path.abspath(_os.path.join(_os.getcwd(), "__debug__"))
-    _os.makedirs(DBG_DIR, exist_ok=True)
-    print("[DBG] writing debug to:", DBG_DIR)
-    def dbg_path(name: str) -> str:
-        return _os.path.join(DBG_DIR, name)
-    # Keep existing references working
-    from pathlib import Path as _Path
-    DEBUG_DIR = _Path(DBG_DIR)
-except Exception:
-    pass
-from pdf2image import convert_from_bytes
-import pytesseract
-import cv2
-import sys
-import argparse
-from pytesseract import Output
-from tkinter import Tk, filedialog, Button, Label, StringVar, messagebox
-from tkinter import ttk
-# Optional scientific-image deps (not strictly required). If missing, we stub them.
-try:
-    from skimage.transform import rotate as _sk_rotate  # noqa: F401
-    from skimage.color import rgb2gray as _sk_rgb2gray   # noqa: F401
-    from skimage.feature import canny as _sk_canny       # noqa: F401
-except Exception:
-    _sk_rotate = None
-    _sk_rgb2gray = None
-    _sk_canny = None
-try:
-    from scipy.ndimage import sobel as _sk_sobel  # noqa: F401
-except Exception:
-    _sk_sobel = None
-
-# region [S6] Excel I/O helpers (inlined for portability)
-
-
-def autosize_sheet(writer: pd.ExcelWriter, df: pd.DataFrame, sheet_name: str) -> None:
-    """Best-effort column autosize for the provided worksheet."""
-    try:
-        worksheet = writer.sheets.get(sheet_name)
-        if worksheet is None:
-            return
-        for idx, col in enumerate(df.columns):
-            series = df[col].astype(str)
-            max_len = max([len(col)] + [len(str(v)) for v in series])
-            worksheet.set_column(idx, idx, min(max_len + 2, 60))
-    except Exception:
-        # Autosize is purely cosmetic; ignore any issues.
-        pass
-
-
-def _ensure_parent_dir(path_str: str) -> None:
-    Path(path_str).expanduser().parent.mkdir(parents=True, exist_ok=True)
-
-
-def _is_file_locked(path_str: str) -> bool:
-    """Return True if the given file appears to be locked/open elsewhere."""
-    p = Path(path_str)
-    if not p.exists():
-        return False
-    try:
-        with open(p, "r+b"):
-            pass
-        return False
-    except PermissionError:
-        return True
-    except OSError:
-        return True
-
-
-def _safe_write_excel(dfs: List[pd.DataFrame], out_path: str, engine: Optional[str] = None) -> str:
-    """Write the provided DataFrames to ``out_path`` atomically."""
-    _ensure_parent_dir(out_path)
-    out_p = Path(out_path)
-    stem = out_p.stem
-    tmp_p = out_p.with_name(f"{stem}.tmp.{os.getpid()}.xlsx")
-
-    if engine is None:
-        try:
-            import xlsxwriter  # noqa: F401
-            engine = "xlsxwriter"
-        except Exception:
-            engine = "openpyxl"
-
-    dfs = [df for df in (dfs or []) if isinstance(df, pd.DataFrame)]
-    if not dfs:
-        dfs = [pd.DataFrame()]
-
-    with pd.ExcelWriter(tmp_p, engine=engine) as writer:
-        for idx, df in enumerate(dfs, start=1):
-            sheet = "Extracted" if idx == 1 else f"Table {idx}"
-            df.to_excel(writer, index=False, sheet_name=sheet)
-            if engine == "xlsxwriter":
-                autosize_sheet(writer, df, sheet)
-    try:
-        os.replace(tmp_p, out_p)
-        return str(out_p)
-    except PermissionError:
-        ts = datetime.now().strftime("%Y%m%d_%H%M%S")
-        alt_p = out_p.with_name(f"{stem}_{ts}.xlsx")
-        shutil.move(tmp_p, alt_p)
-        return str(alt_p)
-
-
-# --- Optional fuzzy matching (safe fallback if not installed) ---
-try:
-    from thefuzz import fuzz  # pip install thefuzz[speedup]
-except Exception:
-    class _FuzzStub:
-        @staticmethod
-        def ratio(a, b): return 0
-    fuzz = _FuzzStub()
-# --- Qwen-VL availability check (do this AFTER LLAMA_EXE/MODEL_TXT are defined) ---
-
-
-
-
-# endregion
-
-# region [S1] LLM Grammar & Paths
-
-def _build_llm_payload(df: pd.DataFrame) -> dict:
-    """
-    Build the JSON the LLM needs: the table, columns, whitelist/synonyms,
-    and a 'suspects' list containing cells that should be derived.
-    """
-    # Ensure Category is a clean string column
-    if "Category" in df.columns:
-        df["Category"] = df["Category"].astype(object)        \
-                                    .where(df["Category"].notna(), "") \
-                                    .map(lambda x: "" if x is None else str(x))
-
-    if df is None or df.empty or "Category" not in df.columns:
-        return {"table": [], "columns": [], "suspects": [], "whitelist": [], "synonyms": {}}
-
-    table_for_llm = df.drop(columns=[c for c in df.columns if str(c).startswith("__")], errors="ignore").copy()
-    val_cols = [c for c in table_for_llm.columns if c != "Category"]
-    suspects = []
-
-    TARGETS = {
-        # Existing totals
-        "total non-operating gains (losses)": [
-            "interest income, net", "loss on sale of assets", "donations (gift)",
-            # optionally: "other income/(expense)" handled in derive
-        ],
-        "net income (loss)": [
-            "operating income", "total non-operating gains (losses)", "provision for income taxes"
-        ],
-
-        # New “Products” totals
-        "total medical products": [
-            "customer #1", "customer #2", "customer #3", "customer #4", "other medical customers"
-        ],
-        "total industrial products": ["matthew", "mark", "luke", "john", "peter"],
-        "total revenue": ["total medical products", "total industrial products"],
-        "total aps, inc. revenue": ["total revenue"],
-    }
-
-    for i, row in table_for_llm.iterrows():
-        canon = _canon_label(row["Category"]).lower()
-        if canon in TARGETS:
-            for c in val_cols:
-                if pd.isna(row[c]) or row[c] == "":
-                    suspects.append({
-                        "row": int(i),
-                        "col": str(c),
-                        "reason": "missing_total",
-                        "components": TARGETS[canon],
-                    })
-
-    payload = {
-        "table": table_for_llm.replace({np.nan: None}).to_dict(orient="records"),
-        "columns": table_for_llm.columns.tolist(),
-        "suspects": suspects,
-        "whitelist": sorted(list(WHITELIST)),
-        "synonyms": SYNONYMS,
-    }
-    return payload
-
-def _llm_ready() -> bool:
-    """Return True only if both the llama exe and the model file exist."""
-    try:
-        return (
-            MODEL_TXT is not None
-            and LLAMA_EXE is not None
-            and Path(MODEL_TXT).exists()
-            and Path(LLAMA_EXE).exists()
-        )
-    except Exception:
-        return False
-
-def _merge_llm_and_auto_ops(df: pd.DataFrame, llm_edits: dict) -> dict:
-    """Merge LLM ops with auto-ops; drop duplicates by JSON fingerprint."""
-    all_ops = []
-    seen = set()
-    for src in (llm_edits or {}, _build_auto_ops_for_missing_totals(df)):
-        for op in src.get("ops", []):
-            key = json.dumps(op, sort_keys=True)
-            if key not in seen:
-                seen.add(key)
-                all_ops.append(op)
-    return {"ops": all_ops}
-
-def apply_edit_script(df, edits):
-    """
-    Supports (at minimum) the 'add_and_calculate_row' op used by your test.
-    - Category/component matching is case-insensitive via _canon_label/_norm_key
-    - If the target row exists, it updates the value; otherwise inserts at index
-    """
-    import pandas as pd
-
-    if not isinstance(df, pd.DataFrame) or not isinstance(edits, dict):
-        return df
-    ops = edits.get("ops", [])
-    if not ops:
-        return df
-
-    out = df.copy()
-
-    # Helper index: normalized canon -> row index (first match wins)
-    def _canon_series(s):
-        return s.astype(str).map(_canon_label).map(_norm_key)
-
-    def _row_index_by_name(name):
-        canon = _norm_key(_canon_label(name))
-        m = _canon_series(out["Category"]).eq(canon)
-        return int(m.idxmax()) if m.any() else None
-
-    for op in ops:
-        if not isinstance(op, dict):
-            continue
-        if op.get("op") != "add_and_calculate_row":
-            # ignore other ops for this test-focused implementation
-            continue
-
-        cat_raw = str(op.get("category", "")).strip()
-        col     = str(op.get("col", "")).strip()
-        comps   = op.get("components", []) or []
-        index   = op.get("index", len(out))
-
-        if not cat_raw or not col or col == "Category" or col not in out.columns:
-            continue
-
-        # Sum the available component values (case-insensitive)
-        total = 0.0
-        touched = False
-        for comp in comps:
-            ri = _row_index_by_name(comp)
-            if ri is None:
-                continue
-            v = to_number(out.at[ri, col])
-            if isinstance(v, (int, float)):
-                total += v
-                touched = True
-
-        if not touched:
-            continue
-
-        # Insert or update the target row
-        tgt_i = _row_index_by_name(cat_raw)
-        if tgt_i is None:
-            # build a new row with NaNs, set the computed col
-            newrow = {c: None for c in out.columns}
-            newrow["Category"] = _canon_label(cat_raw)
-            newrow[col] = total
-            index = max(0, min(int(index), len(out)))
-            upper = out.iloc[:index]
-            lower = out.iloc[index:]
-            out = pd.concat([upper, pd.DataFrame([newrow], columns=out.columns), lower], ignore_index=True)
-        else:
-            out.at[tgt_i, col] = total
-
-    return out
-
-def run_llm_fixer(payload: dict, tmpdir: Path) -> dict:
-    # If the model isn’t configured/available, just skip
-    if not _llm_ready():
-        # Optional: print so you can see it in console
-        print("LLM fixer not available (MODEL_TXT/LLAMA_EXE missing) – skipping.")
-        return {"ops": []}
-
-    gpath = tmpdir / "edit.gbnf"
-    gpath.write_text(JSON_GRAMMAR.strip(), encoding="utf-8")
-
-    prompt_sys = (
-        "You are a STRICT financial table reasoner. Reconstruct a valid financial statement "
-        "from the provided table. Use logic only from data present; NEVER invent rows/columns.\n"
-        "Output ONLY JSON with 'ops' constrained by the grammar. Allowed ops: rename (to whitelist/synonyms), "
-        "swap_columns, fix_number, fill_missing, calculate_total, add_and_calculate_row, derive_missing_value.\n"
-        "Temperature must be 0."
-    )
-
-    user = json.dumps(payload, ensure_ascii=False)
-
-    cmd = [
-        str(LLAMA_EXE),
-        "-m", str(MODEL_TXT),
-        "-t", DEFAULT_THREADS,
-        "--ctx-size", str(LLM_CTX),
-        "--temp", LLM_TEMP,
-        "--top-k", LLM_TOPK,
-        "--top-p", LLM_TOPP,
-        "-ngl", LLM_NGL,
-        "-p", f"{prompt_sys}\nJSON:\n{user}\n",
-        "--grammar", gpath.as_posix(),
-    ]
-    run_kwargs = dict(capture_output=True, text=True, timeout=LLM_TIMEOUT_S)
-    if LLAMA_BIN:
-        run_kwargs["cwd"] = str(LLAMA_BIN)
-    try:
-        p = subprocess.run(cmd, **run_kwargs)
-    except subprocess.TimeoutExpired:
-        return {"ops": []}
-    except FileNotFoundError:
-        # exe vanished or path wrong — also skip
-        print("LLM exe not found; skipping fixer.")
-        return {"ops": []}
-
-    out = (p.stdout or "").strip()
-    m = re.search(r"\{.*\}\s*\Z", out, re.S)
-    if not m:
-        return {"ops": []}
-    try:
-        js = json.loads(m.group(0))
-        return js if isinstance(js, dict) and isinstance(js.get("ops", None), list) else {"ops": []}
-    except Exception:
-        return {"ops": []}
-
-# Grammar: a single number token like 3,410 or (5,000) or -417 (no words)
-QWEN_NUM_GBNF = r"""
-root     ::= _ number _
-number   ::= neg? (paren | plain)
-neg      ::= "-"
-plain    ::= DIGIT (DIGIT | COMMA)* ("." DIGIT+)?    # 12,345.67
-paren    ::= "(" _ DIGIT (DIGIT | COMMA)* ("." DIGIT+)? _ ")"   # (5,000)
-COMMA    ::= %x2C
-DIGIT    ::= %x30-39
-_        ::= ( %x09 | %x0A | %x0D | %x20 )*
-"""
-
-# -------------------- Runtime paths & configuration --------------------
-
-
-def _resolve_optional_path(*candidates) -> Optional[Path]:
-    for cand in candidates:
-        if not cand:
-            continue
-        try:
-            path = Path(cand).expanduser()
-        except TypeError:
-            continue
-        if path.exists():
-            return path
-    return None
-
-
-BASE_DIR = _resolve_optional_path(os.environ.get("PDF2EXCEL_BASE_DIR")) or Path.cwd()
-POPPLER_BIN = _resolve_optional_path(
-    os.environ.get("PDF2EXCEL_POPPLER"),
-    BASE_DIR / "poppler-bin",
-)
-MODEL_TXT = _resolve_optional_path(
-    os.environ.get("PDF2EXCEL_MODEL"),
-    BASE_DIR / "models" / "qwen2.5-vl-7b-instruct-q4_k_m.gguf",
-)
-LLAMA_EXE = _resolve_optional_path(
-    os.environ.get("PDF2EXCEL_LLAMA_EXE"),
-    BASE_DIR / "llama-bin" / "llama-mtmd-cli.exe",
-)
-LLAMA_BIN = (
-    LLAMA_EXE.parent if LLAMA_EXE else _resolve_optional_path(os.environ.get("PDF2EXCEL_LLAMA_BIN"))
-)
-
-HARD_DEBUG_DIR = _resolve_optional_path(
-    os.environ.get("PDF2EXCEL_DEBUG_DIR"),
-    BASE_DIR / "__debug__",
-    Path(os.getcwd()) / "__debug__",
-)
-if HARD_DEBUG_DIR is None:
-    HARD_DEBUG_DIR = Path(os.getcwd()) / "__debug__"
-try:
-    HARD_DEBUG_DIR.mkdir(parents=True, exist_ok=True)
-except Exception:
-    pass
-try:
-    DEBUG_DIR = Path(DBG_DIR)
-except Exception:
-    DEBUG_DIR = HARD_DEBUG_DIR
-
-_tesseract_env = os.environ.get("PDF2EXCEL_TESSERACT")
-_tesseract_default = Path(r"C:\Program Files\Tesseract-OCR\tesseract.exe")
-<<<<<<< HEAD
-_tesseract_which = shutil.which("tesseract")
-for candidate in (
-    _tesseract_env,
-    _tesseract_default if _tesseract_default.exists() else None,
-    Path(_tesseract_which) if _tesseract_which else None,
-):
-    if not candidate:
-        continue
-    try:
-        cand_path = Path(candidate)
-    except TypeError:
-        continue
-=======
-for candidate in (_tesseract_env, _tesseract_default if _tesseract_default.exists() else None):
-    if not candidate:
-        continue
-    cand_path = Path(candidate)
->>>>>>> 789d30c1
-    if cand_path.exists():
-        pytesseract.pytesseract.tesseract_cmd = str(cand_path)
-        break
-
-
-# -------------------- OCR / LLM KNOBS --------------------
-OCR_CONF_THRESH   = 30   # was 40; too strict for scanned prints
-MAX_LONG_SIDE     = 2400           # higher for small fonts in screenshots
-LAYOUT_OCR_CONF = 5  # allow very low-conf words for labels
-TSV_CFG = "--psm 6 --oem 1 -c preserve_interword_spaces=1"
-LLM_TIMEOUT_S     = 120
-LLM_CTX           = 2048
-LLM_TEMP          = "0"
-LLM_TOPK          = "1"
-LLM_TOPP          = "0"
-LLM_NGL           = "0"            # CPU for stability
-DEFAULT_THREADS   = str(os.cpu_count() or 8)
-DEBUG_MODE = True
-DEBUG_SAVE_ROIS = True   # set True to save every OCR ROI crop
-
-def preprocess_for_ocr(img: Image.Image) -> Image.Image:
-    """Minimal, safe preprocessing: grayscale + light denoise.
-    This avoids over-aggressive transforms that can obliterate left labels.
-    """
-    try:
-        arr = np.array(img.convert('L'))
-        # very light blur to reduce speckle without losing strokes
-        try:
-            arr = cv2.GaussianBlur(arr, (3,3), 0)
-        except Exception:
-            pass
-        return Image.fromarray(arr)
-    except Exception:
-        return img.convert('L')
-
-def _preprocess_for_ocr(img: Image.Image) -> Image.Image:
-    """
-    Prepares an image for OCR by converting to grayscale, de-skewing and thresholding.
-    Uses OpenCV for robust angle estimation from a binary mask.
-    """
-    try:
-        # PIL -> OpenCV gray
-        img_cv = np.array(img.convert('RGB'))
-        img_gray = cv2.cvtColor(img_cv, cv2.COLOR_BGR2GRAY)
-
-        # Binary for skew estimation
-        _, thresh = cv2.threshold(img_gray, 0, 255, cv2.THRESH_BINARY_INV | cv2.THRESH_OTSU)
-        coords = np.column_stack(np.where(thresh > 0))
-        if coords.size == 0:
-            # fallback: simple threshold
-            _, bw = cv2.threshold(img_gray, 0, 255, cv2.THRESH_BINARY | cv2.THRESH_OTSU)
-            return Image.fromarray(bw).convert('L')
-
-        angle = cv2.minAreaRect(coords)[-1]
-        if angle < -45:
-            angle = -(90 + angle)
-        else:
-            angle = -angle
-
-        (h, w) = img_gray.shape
-        center = (w // 2, h // 2)
-        M = cv2.getRotationMatrix2D(center, angle, 1.0)
-        img_rot = cv2.warpAffine(img_gray, M, (w, h), flags=cv2.INTER_CUBIC, borderMode=cv2.BORDER_REPLICATE)
-        # Final clean threshold
-        _, bw = cv2.threshold(img_rot, 0, 255, cv2.THRESH_BINARY | cv2.THRESH_OTSU)
-        return Image.fromarray(bw).convert('L')
-    except Exception:
-        try:
-            _, bw = cv2.threshold(np.array(img.convert('L')), 0, 255, cv2.THRESH_BINARY | cv2.THRESH_OTSU)
-            return Image.fromarray(bw).convert('L')
-        except Exception:
-            return img.convert('L')
-
-def simple_ocr_test(img: Image.Image):
-    """
-    Bypasses complex logic to perform raw OCR and print results.
-    Saves the preprocessed image for inspection in DEBUG_DIR.
-    """
-    print("\n" + "="*30)
-    print("  RUNNING SIMPLE OCR RAW TEXT TEST")
-    print("="*30)
-
-    # 1) OCR on grayscale image
-    print("\n--- OCR Result on Grayscale Image ---")
-    try:
-        grayscale_text = pytesseract.image_to_string(img.convert('L'))
-        print(grayscale_text)
-    except Exception as e:
-        print(f"ERROR running OCR on grayscale image: {e}")
-
-    # 2) OCR on your preprocessed image
-    print("\n--- OCR Result on Your Preprocessed Image ---")
-    try:
-        preprocessed_img = preprocess_for_ocr(img)
-        preprocessed_text = pytesseract.image_to_string(preprocessed_img)
-        print(preprocessed_text)
-
-        # Save preprocessed image for visual inspection
-        try:
-            DEBUG_DIR.mkdir(parents=True, exist_ok=True)
-            preprocessed_img.save(DEBUG_DIR / "p01_preprocessed_for_test.png")
-            print(f"\n[INFO] Saved your preprocessed image for inspection at: {DEBUG_DIR / 'p01_preprocessed_for_test.png'}")
-        except Exception:
-            pass
-    except Exception as e:
-        print(f"ERROR running preprocess_for_ocr: {e}")
-
-    # 3) OCR on LEFT STRIP with label-friendly config
-    print("\n--- OCR Result on Left Strip (Label Config) ---")
-    try:
-        # Estimate first column x via header detection; fallback to 45% width
-        left_x = None
-        try:
-            pairs = detect_period_columns_xy(img) or []
-            if pairs:
-                left_x = int(min(x for _lab, x in pairs))
-        except Exception:
-            left_x = None
-        if left_x is None or left_x <= 0:
-            left_x = int(max(20, img.width * 0.45))
-
-        left_strip = img.crop((0, 0, max(10, left_x - 10), img.height))
-        try:
-            DEBUG_DIR.mkdir(parents=True, exist_ok=True)
-            left_strip.convert('L').save(DEBUG_DIR / 'p01_left_strip_test.png')
-        except Exception:
-            pass
-        txt_left = pytesseract.image_to_string(left_strip, config=LAB_TESS_CFG)
-        print(txt_left)
-    except Exception as e:
-        print(f"ERROR left-strip OCR: {e}")
-
-    print("\n" + "="*30)
-    print("  TEST COMPLETE")
-    print("="*30 + "\n")
-
-# Column anchoring: when True, treat numeric columns as right-aligned.
-# We then use token right-edges for snapping and draw an additional
-# right-anchor overlay for visual confirmation.
-ALIGN_NUMS_RIGHT = True
-
-# -------------------- Statement ordering --------------------
-# -------------------- Statement ordering --------------------
-ORDER = [
-    # --- "Products" sheet structure ---
-    "medical products revenue",
-    "customer #1", "customer #2", "customer #3", "customer #4", "other medical customers",
-    "total medical products",
-
-    "industrial products revenue",
-    "matthew", "mark", "luke", "john", "peter",
-    "total industrial products",
-
-    "total revenue",
-    "total aps, inc. revenue",
-
-    # --- Original Income Statement structure ---
-    "sales",
-    "client service revenue", "book sales", "professional consultation",
-    "total sales",
-
-    "expenses",
-    "wages", "marketing and advertising", "rent", "utilities",
-    "memberships and publications", "insurance", "consultants", "office supplies",
-    "total expenses",
-
-    "operating income",
-
-    "non-operating gains (losses)",
-    "interest income, net", "loss on sale of assets", "donations (gift)",
-    "total non-operating gains (losses)",
-
-    "provision for income taxes",
-    "net income (loss)",
-]
-
-ORDER_RANK = {k: i for i, k in enumerate(ORDER)}
-CANONICAL  = list(dict.fromkeys(ORDER))  # unique, preserve order
-
-SYNONYMS = {
-    # Original
-    "client services revenue": "client service revenue",
-    "donations gift": "donations (gift)",
-    "net income loss": "net income (loss)",
-    "interest income net": "interest income, net",
-    "interest income": "interest income, net",
-    "income tax expense": "provision for income taxes",
-    "loss on disposal of assets": "loss on sale of assets",
-    "operating income (loss)": "operating income",
-    "total operating expenses": "total expenses",
-
-    # Products sheet
-    "medical products": "medical products revenue",
-    "industrial products": "industrial products revenue",
-    "other medical": "other medical customers",
-    "total aps inc revenue": "total aps, inc. revenue",
-}
-SYNONYMS.update({
-    "inc revenue": "total aps, inc. revenue",
-    "aps revenue": "total aps, inc. revenue",
-    "aps, inc revenue": "total aps, inc. revenue",
-    "aps inc revenue": "total aps, inc. revenue",
-    "aps inc. revenue": "total aps, inc. revenue",
-    "customer 1": "customer #1", "customer # 1": "customer #1",
-    "customer 2": "customer #2", "customer # 2": "customer #2",
-    "customer 3": "customer #3", "customer # 3": "customer #3",
-    "customer 4": "customer #4", "customer # 4": "customer #4",
-})
-WHITELIST = set(CANONICAL) | set(SYNONYMS.values())
-# --- Header inference fallbacks ---------------------------------------------
-import re
-from statistics import median
-
-_NUMLIKE = re.compile(r"""
-    ^\(?\s*            # optional opening paren
-    (?:-|\+)?\s*       # optional sign
-    (?:\d{1,3}(?:,\d{3})*|\d+)   # 1,234 or 1234
-    (?:\.\d+)?         # .45
-    \s*\)?$            # optional closing paren
-""", re.X)
-
-_MONTH = r"(?:jan|feb|mar|apr|may|jun|jul|aug|sep|sept|oct|nov|dec)[a-z]*"
-_MONTH_COL_RE = re.compile(rf"\b{_MONTH}(?:[-/\s]?\d{{2,4}})?\b", re.I)
-_YTD_RE       = re.compile(r"\bYTD(?:\s+(?:Actual|Forecast))?\b", re.I)
-_FORECAST_RE  = re.compile(r"\b(?:Forecast|Est(?:imate)?)\b", re.I)
-_CUST_RE = re.compile(r"\bcust\w*\b", re.I)
-_DIGIT_RE = re.compile(r"\b([1-4])\b")
-NUM_TESS_CFG = (
-    '--oem 1 --psm 6 '
-    '-c tessedit_char_whitelist="0123456789,.-() " '
-    '-c classify_bln_numeric_mode=1'
-)
-LAB_TESS_CFG = (
-    '--oem 1 --psm 4 '
-    '-c tessedit_char_whitelist="0123456789abcdefghijklmnopqrstuvwxyzABCDEFGHIJKLMNOPQRSTUVWXYZ#,.()- "'
-)
-
-# endregion
-
-# region [S2] Numeric Parsing & Regex
-# --- Generic helpers (multi-doc) --------------------------------------------
-
-def columns_from_numeric_candidates(cands, n_cols, img_w, pad_px=14, iters=12):
-    xs = sorted(int(c["xc"]) for c in (cands or []) if "xc" in c)
-    if len(xs) < int(n_cols or 0):
-        return None
-    centers = [xs[int(len(xs)*i/max(1, int(n_cols)-1))] for i in range(int(n_cols))]
-    for _ in range(int(iters)):
-        buckets = [[] for _ in range(int(n_cols))]
-        for x in xs:
-            j = min(range(int(n_cols)), key=lambda k: abs(x - centers[k]))
-            buckets[j].append(x)
-        newc = [int(sum(b)/len(b)) if b else centers[j] for j,b in enumerate(buckets)]
-        try:
-            if max(abs(newc[j]-centers[j]) for j in range(int(n_cols))) <= 1:
-                break
-        except Exception:
-            pass
-        centers = newc
-    L, R = [], []
-    for b in buckets:
-        if not b:
-            return None
-        L.append(max(0, min(b) - int(pad_px)))
-        R.append(min(int(img_w)-1, max(b) + int(pad_px)))
-    order = sorted(range(int(n_cols)), key=lambda j: 0.5*(L[j]+R[j]))
-    return [L[j] for j in order], [R[j] for j in order]
-
-
-def remove_thin_hlines(bw):
-    import cv2, numpy as np
-    lines = cv2.morphologyEx(255-bw, cv2.MORPH_OPEN, np.ones((1,35), np.uint8))
-    return cv2.bitwise_and(bw, 255 - lines)
-
-
-def ocr_by_contours(tile_bgr):
-    try:
-        import cv2, pytesseract as pt, numpy as np
-        gray = cv2.cvtColor(tile_bgr, cv2.COLOR_BGR2GRAY) if getattr(tile_bgr, 'ndim', 2) == 3 else tile_bgr
-        _, bw = cv2.threshold(gray, 0, 255, cv2.THRESH_BINARY+cv2.THRESH_OTSU)
-        bw = remove_thin_hlines(bw)
-        cnts,_ = cv2.findContours(255-bw, cv2.RETR_EXTERNAL, cv2.CHAIN_APPROX_SIMPLE)
-        if not cnts:
-            return None
-        cnts = sorted(cnts, key=lambda c: (cv2.boundingRect(c)[0] + cv2.boundingRect(c)[2]))
-        for c in reversed(cnts):
-            x,y,w,h = cv2.boundingRect(c)
-            if w*h < 40:
-                continue
-            x0,y0,x1,y1 = max(0,x-2), max(0,y-2), min(bw.shape[1]-1,x+w+2), min(bw.shape[0]-1,y+h+2)
-            crop = tile_bgr[y0:y1, x0:x1]
-            v = ocr_rightmost_num(crop, conf_min=30)
-            if v is not None:
-                return v
-        return None
-    except Exception:
-        return None
-
-
-def read_cell_value(img_bgr, col_left, col_right, y0, y1, k):
-    import cv2, numpy as np
-    xL, xR = int(col_left[k]), int(col_right[k])
-    w_k    = max(12, xR - xL)
-    if int(k) == 0:
-        sL = int(max(xL, xR - 0.70*w_k))
-        sR = int(min(xR, xR - 0.05*w_k))
-    else:
-        sL = int(max(xL, xR - 0.55*w_k))
-        sR = int(min(xR, xR - 0.02*w_k))
-    sub = img_bgr[int(y0):int(y1), sL:sR]
-    gray = cv2.cvtColor(sub, cv2.COLOR_BGR2GRAY) if sub.ndim==3 else sub
-    _, bw = cv2.threshold(gray, 0, 255, cv2.THRESH_BINARY+cv2.THRESH_OTSU)
-    bw = remove_thin_hlines(bw)
-    v_ink = (255 - bw).sum(axis=0)
-    WIN_W = max(46, int(0.50*(sR - sL)))
-    v_sum = np.convolve(v_ink, np.ones(WIN_W, dtype=np.int32), mode="same")
-    cx = int(v_sum.argmax())
-    x0 = int(sL + max(0, cx - WIN_W//2))
-    x1 = int(sL + min(bw.shape[1]-1, cx + WIN_W//2))
-    h_ink = (255 - bw[:, max(0,cx-4):min(bw.shape[1], cx+4)]).sum(axis=1)
-    if len(h_ink) >= 10:
-        j = int(h_ink.argmax())
-        STRIPE_H = 26
-        sy0 = max(0, j - STRIPE_H//2)
-        sy1 = min(bw.shape[0], j + STRIPE_H//2)
-        y0s = int(y0) + sy0; y1s = int(y0) + sy1
-    else:
-        y0s, y1s = int(y0), int(y1)
-    tile = img_bgr[y0s:y1s, x0:x1]
-    v = ocr_rightmost_num(tile)
-    if v is None:
-        v = ocr_by_contours(tile)
-    return v
-
-
-def read_value_in_band(img_bgr, col_left_k, col_right_k, y0, y1, k, profile):
-    """Column-aware reader using calibrated window [col_left_k, col_right_k] for band [y0,y1].
-    Prefer the right-most numeric token; then mild ROI expansion to the right.
-    """
-    import cv2, numpy as np
-    try:
-        H, W = img_bgr.shape[:2]
-        xL, xR = int(col_left_k), int(col_right_k)
-        yy0 = int(max(0, min(H-1, int(y0))))
-        yy1 = int(max(yy0+1, min(H, int(y1))))
-        if yy1 <= yy0 or xR <= xL:
-            return None
-        roi = img_bgr[yy0:yy1, xL:xR]
-        gray = cv2.cvtColor(roi, cv2.COLOR_BGR2GRAY) if getattr(roi, 'ndim', 2) == 3 else roi
-        # 1) Right-most reader (conf>=40)
-        v = best_num_rightmost(gray, conf=40)
-        # 2) If missing or tiny, widen ROI slightly to the right and retry at conf>=30
-        def _nd(vv):
-            try:
-                return len(str(int(abs(vv))))
-            except Exception:
-                return 0
-        if (not isinstance(v, (int, float))) or (_nd(v) <= 2):
-            xr_b = min(W, int(xR + 0.04 * W))
-            roi2 = img_bgr[yy0:yy1, xL:xr_b]
-            gray2 = cv2.cvtColor(roi2, cv2.COLOR_BGR2GRAY) if getattr(roi2, 'ndim', 2) == 3 else roi2
-            v2 = best_num_rightmost(gray2, conf=30)
-            if isinstance(v2, (int, float)) and (not isinstance(v, (int, float)) or _nd(v2) > _nd(v)):
-                v = v2
-        # 3) Fallback: geometry-aware ROI reader (still right-most)
-        if not isinstance(v, (int, float)):
-            local_target = float((xR - xL) - 2)
-            vg = _best_num_from_roi(gray, local_target, strategy='right')
-            if isinstance(vg, (int, float)):
-                v = vg
-        return v if isinstance(v, (int, float)) else None
-    except Exception:
-        return None
-
-
-def auto_repair_columns(df, value_cols=("2003","2004")):
-    import numpy as np, pandas as pd
-    if df is None or not isinstance(df, pd.DataFrame) or df.empty:
-        return df
-    for c in value_cols:
-        if c in df.columns:
-            try:
-                zrate = (df[c] == 0).mean()
-                if zrate > 0.7:
-                    df[c] = df[c].astype(float)
-            except Exception:
-                pass
-    return df
-
-
-def rerun_bad_cells(read_fn, rows, col_left, col_right, y_tops, y_bots, k):
-    pass
-
-def _retry_sparse_column(col_idx: int, col_windows: list[tuple[int,int]], img_gray: np.ndarray, row_ys: list[int], df: pd.DataFrame) -> pd.DataFrame:
-    """If a column has too few filled values, widen its window to the right and re-read with strategy='right'."""
-    try:
-        out = df.copy()
-        if not isinstance(out, pd.DataFrame) or out.empty:
-            return out
-        # +1 to skip Category
-        vals = pd.to_numeric(out.iloc[:, col_idx+1], errors="coerce")
-        thresh = max(6, len(row_ys)//3) if row_ys else 6
-        if vals.notna().sum() >= thresh:
-            return out  # healthy
-        W = img_gray.shape[1]
-        try:
-            x0, x1 = col_windows[col_idx]
-        except Exception:
-            return out
-        x1 = min(W, int(x1 + (W * 0.04)))
-        col_windows[col_idx] = (max(0, int(x1 - (x1 - x0))), int(x1))
-        for i, y in enumerate(row_ys or []):
-            y0 = max(0, int(y - 14)); y1 = min(img_gray.shape[0], int(y + 14))
-            if y1 <= y0:
-                continue
-            wx0, wx1 = col_windows[col_idx]
-            roi = img_gray[y0:y1, int(wx0):int(wx1)]
-            try:
-                v = _best_num_from_roi(roi, target_local_x=roi.shape[1]-2, strategy="right")
-            except Exception:
-                v = None
-            if isinstance(v, (int, float)):
-                out.iat[i, col_idx+1] = v
-        return out
-    except Exception:
-        return df
-
-def retry_sick_column(df, read_fn, img_bgr, col_left, col_right, y_tops, y_bots, k, profile):
-    """Re-read a column k for rows with missing/zero or suspiciously small values using a wider window.
-    Expects df to still contain the helper '__y' column and be sorted by it.
-    """
-    try:
-        import pandas as _pd
-        out = df.copy()
-        # Map k to column name assuming df columns are ['Category', *col_names]
-        try:
-            val_cols = [c for c in out.columns if c != 'Category']
-            colname = val_cols[int(k)] if int(k) < len(val_cols) else None
-        except Exception:
-            colname = None
-        if not colname:
-            return out
-        # Build wider profile
-        p2 = dict(profile or {})
-        try:
-            p2['w_med'] = int(max(int(p2.get('w_med', 30)), 2 + int(1.5 * int(p2.get('w_med', 30)))))
-        except Exception:
-            p2['w_med'] = int(max(40, int(p2.get('w_med', 30) or 30)))
-        # Iterate rows in order
-        rows = list(out.itertuples(index=False))
-        for i_idx, row in enumerate(rows):
-            try:
-                v = getattr(row, colname)
-            except Exception:
-                v = out.iloc[i_idx].get(colname, None)
-            def _nd(vv):
-                try:
-                    return len(str(int(abs(vv))))
-                except Exception:
-                    return 0
-            is_bad = False
-            if v is None or (isinstance(v, float) and (_pd.isna(v) or v == 0.0)):
-                is_bad = True
-            elif isinstance(v, (int, float)) and _nd(v) <= 2:
-                is_bad = True
-            if not is_bad:
-                continue
-            try:
-                y0 = y_tops[i_idx]; y1 = y_bots[i_idx]
-            except Exception:
-                continue
-            newv = read_fn(img_bgr, col_left[k], col_right[k], y0, y1, k, p2)
-            if isinstance(newv, (int, float)) and newv != 0:
-                out.at[out.index[i_idx], colname] = newv
-        return out
-    except Exception:
-        return df
-
-
-def _best_num_from_roi(roi_gray: np.ndarray, target_local_x: float, *, strategy: str = "nearest") -> Optional[float]:
-    """OCR ROI to data and return numeric token whose center-x is nearest target_local_x.
-    Returns None if no numeric tokens found.
-    """
-    try:
-        df = pytesseract.image_to_data(
-            roi_gray,
-            output_type=Output.DATAFRAME,
-            config=("--psm 6 --oem 1 "
-                    "-c preserve_interword_spaces=1 "
-                    "-c tessedit_char_whitelist=\"0123456789,.-() \"")
-        )
-    except Exception:
-        return None
-    try:
-        df = df.dropna(subset=["text"])  # type: ignore
-    except Exception:
-        return None
-    # Collect numeric token candidates with geometry
-    toks = []
-    for _, r in df.iterrows():
-        s = str(r.get("text", "")).strip()
-        v = to_number(s)
-        if not isinstance(v, (int, float)):
-            continue
-        try:
-            left = float(r.get("left", 0)); width = float(r.get("width", 0))
-        except Exception:
-            continue
-        cx = left + width / 2.0
-        toks.append({"text": s, "val": v, "cx": cx, "left": left, "right": left + width})
-
-    if not toks:
-        return None
-
-    # Optionally stitch a lone leading digit with the right-most chunk (fixes "5" + "20,219")
-    toks_sorted = sorted(toks, key=lambda t: t["cx"])  # left->right
-    try:
-        rightmost = toks_sorted[-1]
-        # Look left for a small one-digit token very close to the rightmost
-        if len(toks_sorted) >= 2:
-            left_near = toks_sorted[-2]
-            gap = rightmost["left"] - left_near["right"]
-            if gap <= 10 and len(re.sub(r"\D", "", left_near["text"])) == 1:
-                combo = (left_near["text"] + rightmost["text"]).replace(" ", "")
-                v_combo = to_number(combo)
-                if isinstance(v_combo, (int, float)):
-                    # Prefer the stitched value if it has more digits
-                    def _nd(v):
-                        try:
-                            return len(str(int(abs(v))))
-                        except Exception:
-                            return 0
-                    if _nd(v_combo) > _nd(rightmost["val"]):
-                        rightmost = {**rightmost, "val": v_combo}
-                        toks_sorted[-1] = rightmost
-    except Exception:
-        pass
-
-    if strategy == "right":
-        # Return the right-most numeric (after stitching)
-        return toks_sorted[-1]["val"]
-
-    # Otherwise choose nearest to target x
-    best = min(toks_sorted, key=lambda t: abs(t["cx"] - float(target_local_x)))
-    return best["val"]
-
-def best_num_rightmost(roi_gray, conf=40):
-    """Read numeric tokens in ROI via Tesseract and return the right-most token as number."""
-    try:
-        df = pytesseract.image_to_data(
-            roi_gray, output_type=Output.DATAFRAME,
-            config="--oem 1 --psm 6 -c preserve_interword_spaces=1"
-        )
-    except Exception:
-        df = None
-    if df is None or df.empty:
-        return None
-    try:
-        df = df.dropna(subset=["text","left","width","height","conf"]).copy()
-        df["conf"] = df["conf"].astype(float)
-        df = df[df["conf"] >= float(conf)]
-    except Exception:
-        return None
-    cand = []
-    for _, r in df.iterrows():
-        s = str(r.get("text","")) .strip()
-        if re.fullmatch(NUM_RE, s.replace(" ", "")):
-            try:
-                right = int(r.get("left",0)) + int(r.get("width",0))
-            except Exception:
-                continue
-            cand.append((right, s))
-    if not cand:
-        return None
-    cand.sort(key=lambda t: t[0])  # rightmost
-    return to_number(cand[-1][1])
-
-def right_edge_from_ink(img_gray, y0, y1, x_start, pad_right):
-    """Return the x of the densest ink ridge to the RIGHT of x_start.
-    Works without OCR. Robust to dotted leaders & $.
-    """
-    import numpy as _np, cv2 as _cv
-    H, W = img_gray.shape[:2]
-    y0 = max(0, int(y0)); y1 = min(H, int(y1))
-    xL = max(0, int(x_start + 30))
-    xR = min(W, int(W - pad_right))
-    if y1 <= y0 or xR <= xL:
-        return None
-    band = img_gray[y0:y1, xL:xR]
-    try:
-        bw = _cv.threshold(band, 0, 255, _cv.THRESH_BINARY+_cv.THRESH_OTSU)[1]
-    except Exception:
-        return None
-    no_lines = _cv.morphologyEx(255-bw, _cv.MORPH_OPEN, _np.ones((1, 35), _np.uint8))
-    ink = (255-bw) - no_lines
-    ink = _cv.medianBlur(ink, 3)
-    v = ink.sum(axis=0).astype(_np.int64)
-    win = max(31, (xR-xL)//8)
-    try:
-        v_smooth = _np.convolve(v, _np.ones(win, dtype=_np.int64), mode="same")
-    except Exception:
-        v_smooth = v
-    import numpy as _np2
-    thresh = max(5*_np2.median(v_smooth), 1)
-    cand = _np2.where(v_smooth >= thresh)[0]
-    if cand.size == 0:
-        return None
-    xr_local = cand.max()
-    xr_abs = xL + int(xr_local)
-    return xr_abs
-
-def _windows_from_ink(img_gray, headers_xy, row_ys):
-    """Build windows per column by sampling ink right-edges across row bands."""
-    import numpy as _np
-    H, W = img_gray.shape[:2]
-    wins = {}
-    for lab, cx in headers_xy:
-        sample_ys = row_ys[:: max(1, len(row_ys)//8) ] or row_ys
-        rights = []
-        for y in sample_ys:
-            try:
-                re_x = right_edge_from_ink(img_gray, y-14, y+14, x_start=cx, pad_right=6)
-            except Exception:
-                re_x = None
-            if re_x is not None:
-                rights.append(int(re_x))
-        if rights:
-            rs = sorted(rights)
-            tail = rs[-max(3, len(rs)//3):]
-            xr = int(_np.median(tail if tail else rs))
-            width = int(max(90, min(260, int(0.12*W))))
-            x1 = int(min(W, xr + int(0.02*W)))
-            x0 = int(max(0, x1 - width))
-        else:
-            width = int(max(110, int(0.14*W)))
-            x0 = int(cx + 40)
-            x1 = int(min(W, x0 + width))
-        wins[str(lab)] = (x0, x1)
-    # safety: ensure window ends right of header center by ≥40px
-    cx_map = {str(l): float(x) for l, x in headers_xy}
-    for lab, (x0, x1) in list(wins.items()):
-        need = int(cx_map.get(str(lab), 0) + 40)
-        if x1 < need:
-            shift = need - x1
-            wins[lab] = (x0 + shift, x1 + shift)
-    return wins
-
-# --- New fenced ink-based window builder ---
-import numpy as _np
-import cv2 as _cv2
-import re as _re
-from pytesseract import Output as _TSOutput
-
-def _right_edge_from_ink(img_gray, y0, y1, fence):
-    H, W = img_gray.shape[:2]
-    xL_f, xR_f = fence
-    y0 = max(0, int(y0)); y1 = min(H, int(y1))
-    xL = max(0, int(xL_f)); xR = min(W, int(xR_f))
-    if y1 <= y0 or xR <= xL:
-        return None
-
-    band = img_gray[y0:y1, xL:xR]
-    bw = _cv2.threshold(band, 0, 255, _cv2.THRESH_BINARY+_cv2.THRESH_OTSU)[1]
-    inv = 255 - bw
-    # kill thin horizontals and break dotted leaders
-    inv = _cv2.morphologyEx(inv, _cv2.MORPH_OPEN, _np.ones((1, 35), _np.uint8))
-    inv = _cv2.medianBlur(inv, 3)
-
-    v = inv.sum(axis=0).astype(_np.int64)
-    win = max(31, (xR-xL)//8)
-    v_s = _np.convolve(v, _np.ones(win, dtype=_np.int64), mode="same")
-    import numpy as _np2
-    thr = max(5*_np2.median(v_s), 1)
-    idx = _np2.where(v_s >= thr)[0]
-    if idx.size == 0:
-        return None
-    return xL + int(idx.max())
-
-def make_windows_from_ink_fenced(img_gray, headers_xy, row_ys, fences):
-    W = img_gray.shape[1]
-    wins = {}
-    for (lab, cx), fence in zip(headers_xy, fences):
-        # sample a few bands
-        sample = row_ys[:: max(1, len(row_ys)//8) ] or row_ys
-        rights = []
-        for y in sample:
-            xr = _right_edge_from_ink(img_gray, y-14, y+14, fence)
-            if xr is not None:
-                rights.append(xr)
-        if rights:
-            xr = int(_np.median(sorted(rights)[-max(3, len(rights)//3):]))
-            width = max(90, min(260, int(0.12*W)))
-            x1 = min(W, xr + int(0.02*W))
-            x0 = max(0, x1 - width)
-            # clamp left edge to stay right of header center and inside fence
-            x0 = max(int(x0), int(fence[0]), int(cx) + 20)
-        else:
-            # fallback inside fence
-            x0 = int(max(fence[0], int(cx) + 20))
-            x1 = min(W, int(x0 + max(110, int(0.14*W))))
-        wins[str(lab)] = (int(x0), int(x1))
-    return wins
-
-
-def _normalize_column_windows(win_by_lab, headers_xy, col_left, col_right):
-    """Return a validated mapping of column windows or a safe fallback."""
-    fallback = {
-        str(lab): (int(col_left[i]), int(col_right[i]))
-        for i, (lab, _cx) in enumerate(headers_xy)
-    }
-    if not headers_xy:
-        return fallback
-    if not isinstance(win_by_lab, dict) or not win_by_lab:
-        return fallback
-
-    try:
-        ordered = {}
-        last_x1 = None
-        for i, (lab, cx) in enumerate(headers_xy):
-            key = str(lab)
-            if key not in win_by_lab:
-                return fallback
-            x0, x1 = win_by_lab[key]
-            x0 = int(x0); x1 = int(x1)
-            if x1 <= x0:
-                return fallback
-            if (x1 - x0) < 80:
-                return fallback
-            if x1 <= int(cx) + 30:
-                return fallback
-            if x0 < int(cx) + 20:
-                return fallback
-            if last_x1 is not None and x0 < last_x1 - 10:
-                return fallback
-            ordered[key] = (x0, x1)
-            last_x1 = x1
-        return ordered
-    except Exception:
-        return fallback
-
-# --- Rightmost numeric token reader ---
-_NUM_RE_RM = _re.compile(r"\(?\s*\$?-?\d[\d,]*(?:\.\d+)?\s*\)?")
-
-def read_rightmost_num(roi_gray, conf=40):
-    def _read_df(img, min_conf):
-        try:
-            d = pytesseract.image_to_data(img, output_type=_TSOutput.DATAFRAME,
-                                          config="--oem 1 --psm 6 -c preserve_interword_spaces=1")
-        except Exception:
-            return None
-        if d is None or getattr(d, 'empty', True):
-            return None
-        d = d.dropna(subset=["text","left","width","height","conf"]).copy()
-        d["conf"] = d["conf"].astype(float)
-        return d[d["conf"] >= float(min_conf)]
-
-    df = _read_df(roi_gray, conf)
-    if df is None or df.empty:
-        # try a binary pass to clarify digits
-        try:
-            _cv = cv2
-            _, rbin = _cv.threshold(roi_gray, 0, 255, _cv.THRESH_BINARY+_cv.THRESH_OTSU)
-            df = _read_df(rbin, max(20, int(conf*0.6)))
-        except Exception:
-            df = None
-    if df is None or df.empty:
-        return None
-
-    # 1) Group adjacent numeric-ish tokens into numbers (joins 279 , 156 -> 279,156)
-    try:
-        toks = []
-        for _, r in df.iterrows():
-            txt = str(r.get("text", "")).strip()
-            if not txt:
-                continue
-            if not _re.fullmatch(r"[\s\$\(\)\-\.,\d]+", txt):
-                continue
-            left = int(r.get("left", 0)); width = int(r.get("width", 0))
-            toks.append({"l": left, "r": left+width, "t": txt})
-        toks.sort(key=lambda t: t["l"])
-        groups = []
-        cur = []
-        prev_r = None
-        for t in toks:
-            if prev_r is None or (t["l"] - prev_r) <= 18:
-                cur.append(t)
-            else:
-                groups.append(cur); cur = [t]
-            prev_r = t["r"]
-        if cur:
-            groups.append(cur)
-        gcand = []
-        for g in groups:
-            s = "".join(x["t"] for x in g).replace(" ", "")
-            if _NUM_RE_RM.fullmatch(s):
-                gcand.append((g[-1]["r"], s))
-        if gcand:
-            gcand.sort(key=lambda t: t[0])
-            v = to_number(gcand[-1][1])
-            if isinstance(v, (int, float)):
-                return v
-    except Exception:
-        pass
-
-    # 2) Fallback: concatenate all tokens and take the rightmost numeric span
-    try:
-        toks = [str(t).strip() for t in df["text"].astype(str).tolist() if str(t).strip()]
-        joined = " ".join(toks)
-        m = list(_re.finditer(_NUM_RE_RM, joined.replace("\u00A0"," ")))
-        if m:
-            return to_number(m[-1].group(0))
-    except Exception:
-        pass
-    # 3) Last resort: OCR the whole ROI as text and grab rightmost numeric
-    try:
-        import cv2 as _cv
-        txt = pytesseract.image_to_string(roi_gray, config=NUM_TESS_CFG).strip()
-        m = list(_re.finditer(_NUM_RE_RM, txt.replace("\u00A0"," ")))
-        if m:
-            v = to_number(m[-1].group(0))
-            if isinstance(v, (int, float)):
-                return v
-        # Try OTSU binarized
-        _, rbin = _cv.threshold(roi_gray, 0, 255, _cv.THRESH_BINARY+_cv.THRESH_OTSU)
-        txt2 = pytesseract.image_to_string(rbin, config=NUM_TESS_CFG).strip()
-        m2 = list(_re.finditer(_NUM_RE_RM, txt2.replace("\u00A0"," ")))
-        if m2:
-            v2 = to_number(m2[-1].group(0))
-            if isinstance(v2, (int, float)):
-                return v2
-    except Exception:
-        pass
-    return None
-def col_windows_from_tokens(img_gray, headers_xy, row_ys):
-    """
-    Build [(x0,x1), ...] windows per numeric column by clustering
-    the right edges of numeric tokens found under each header.
-    """
-    H, W = img_gray.shape[:2]
-    # make thin bands at each row anchor to reduce noise
-    bands = [(max(0,int(y-14)), min(H,int(y+14))) for y in row_ys if y]
-
-    centers = {lab: float(cx) for (lab, cx) in headers_xy}
-    rights_by_lab = {lab: [] for (lab, _) in headers_xy}
-
-    for (y0,y1) in bands:
-        roi = img_gray[y0:y1, :]
-        try:
-            df = pytesseract.image_to_data(
-                roi, output_type=Output.DATAFRAME,
-                config="--oem 1 --psm 6 -c preserve_interword_spaces=1"
-            )
-        except Exception:
-            df = None
-        if df is None or df.empty:
-            continue
-        try:
-            df = df.dropna(subset=["text","left","width","conf"]).copy()
-            df["conf"] = df["conf"].astype(float)
-            df = df[df["conf"] >= 40]
-        except Exception:
-            continue
-        for _, r in df.iterrows():
-            s = str(r.get("text","")) .strip()
-            if not re.fullmatch(NUM_RE, s.replace(" ", "")):
-                continue
-            try:
-                left = float(r.get("left", 0.0)); w = float(r.get("width", 0.0))
-            except Exception:
-                continue
-            xright = left + w
-            # assign to nearest header center by X
-            try:
-                lab = min(centers, key=lambda k: abs(centers[k] - xright))
-            except Exception:
-                continue
-            rights_by_lab[lab].append(xright)
-
-    wins = []
-    for (lab, cx) in headers_xy:
-        xs = rights_by_lab.get(lab, [])
-        if xs:
-            xr = float(np.median(xs))
-            # column window: keep to the RIGHT of the digits (right-aligned numbers)
-            # width scales with page width, but never too small
-            wwin = int(max(70, min(220, 0.12 * W)))
-            x0 = int(max(0, xr - wwin))
-            x1 = int(min(W, xr + max(10, int(0.02 * W))))
-        else:
-            # fallback: right side of header center
-            wwin = int(max(100, 0.14 * W))
-            x0 = int(max(0, cx + 40))            # force window to the RIGHT of header
-            x1 = int(min(W, x0 + wwin))
-        wins.append((x0, x1))
-    return wins
-
-def _calibrate_numeric_cols(img_gray: np.ndarray, pairs: list[tuple[str, float]], row_ys: list[int]) -> list[tuple[int, int]]:
-    """
-    For each header (label, cx), scan several bands below it, collect OCR tokens,
-    and set the column window to [x_right - w, x_right], where x_right is the
-    median right-edge of numeric tokens for that column.
-    Returns [(x0, x1), ...] aligned to pairs order.
-    """
-    H, W = img_gray.shape[:2]
-    # 1) build thin horizontal bands around each known row anchor
-    bands: list[tuple[int,int]] = []
-    for y in row_ys or []:
-        y0 = max(0, int(y - 14))
-        y1 = min(H, int(y + 14))
-        if y1 > y0:
-            bands.append((y0, y1))
-
-    col_windows: list[tuple[int,int]] = []
-    for _, cx in (pairs or []):
-        rights: list[float] = []
-        # 2) look in a generous strip right of the header center
-        xL = max(0, int(cx - 40))   # a little left of header center
-        xR = min(W, int(cx + W * 0.20))  # extend rightward into numbers
-        if xR <= xL:
-            xR = min(W, xL + int(W * 0.18))
-        for (y0, y1) in bands:
-            roi = img_gray[y0:y1, xL:xR]
-            try:
-                df = pytesseract.image_to_data(
-                    roi,
-                    output_type=Output.DATAFRAME,
-                    config='--psm 6 --oem 1 -c preserve_interword_spaces=1 -c tessedit_char_whitelist="0123456789,.-() "'
-                )
-                if df is None or df.empty:
-                    continue
-                df = df.dropna(subset=['text'])
-            except Exception:
-                continue
-            for _, r in df.iterrows():
-                s = str(r.get('text','')).strip()
-                v = to_number(s)
-                if isinstance(v, (int, float)):
-                    try:
-                        left = float(r.get('left', 0.0))
-                        width = float(r.get('width', 0.0))
-                    except Exception:
-                        continue
-                    rights.append(xL + left + width)
-        if rights:
-            # robust tail of right edges
-            rs = sorted(rights)
-            tail = rs[-max(5, len(rs)//3):]
-            x_right = float(np.median(tail)) if tail else float(np.median(rs))
-            w = int(max(60, min(220, (W * 0.12))))  # window width cap
-            col_windows.append((int(max(0, x_right - w)), int(min(W, x_right))))
-        else:
-            # fallback: default 18% width centered on header center
-            w = int(W * 0.18)
-            col_windows.append((max(0, int(cx) - w//2), min(W, int(cx) + w//2)))
-    return col_windows
-
-def is_numeric_string(s: str) -> bool:
-    """A single, robust function to check if a string is numeric."""
-    if s is None:
-        return False
-    text = str(s).strip()
-    if not text:
-        return False
-    return bool(NUM_TOKEN_SLOPPY.fullmatch(text.replace(" ", "")))
-
-def to_number(s: str):
-    """
-    Converts '562,388' or '3.246.998' or '(1,234)' -> float.
-    Treats multi-dot tokens with no commas as thousands dots.
-    """
-    if s is None: return None
-    s = str(s).strip()
-    neg = s.startswith("(") and s.endswith(")")
-    s = s.strip("()")
-    # normalize O/0
-    s = s.replace("O", "0").replace("o", "0")
-    # if it looks like 3.246.998 or 1.234.567,89
-    if s.count(".") > 1 and "," not in s:
-        s = s.replace(".", "")
-    # now remove thousands commas
-    s = s.replace(",", "")
-    # remove stray characters
-    s = re.sub(r"[^0-9.\-]", "", s)
-    if s in {"", ".", "-"}:
-        return None
-    try:
-        v = float(s)
-        if neg: v = -v
-        return v
-    except Exception:
-        return None
-
-def coerce_numeric(df: pd.DataFrame) -> pd.DataFrame:
-    """Coerce all non-Category columns to numeric (NaN on failure)."""
-    if df is None or df.empty:
-        return df
-    for c in (col for col in df.columns if col != "Category"):
-        df[c] = pd.to_numeric(df[c], errors="coerce")
-    return df
-
-# robust numeric token check (for safety, though the whitelist already enforces this)
-NUM_LAX = re.compile(r"^[()\-\s]*\d[\d\s,.\-()]*$")
-CUSTOMER_RE = re.compile(r'customer\s*#?\s*(\d+)', re.I)
-NUM_TOKEN_RE = re.compile(
-    r"""
-    ^\(?              # optional opening paren
-    -?                # optional minus
-    \$?               # optional leading $
-    (?:
-        \d{1,3}(?:[,.]\d{3})+  # 1,234,567 or 1.234.567
-        |\d+                    # or just digits
-    )
-    (?:\.\d+)?         # optional decimal
-    \)?$               # optional closing paren
-    """,
-    re.VERBOSE,
-)
-
-
-def _is_month_col(name: str) -> bool:
-    s = str(name or '').lower()
-    return bool(
-        re.search(r"\b(jan|feb|mar|apr|may|jun|jul|aug|sep|sept|oct|nov|dec)\b", s)
-        or "forecast" in s
-        or "ytd" in s
-    )
-
-
-def _score_products_df(df: Optional[pd.DataFrame]) -> float:
-    """
-    Heuristic quality score for a parsed products table.
-    Lower is better. Penalizes tiny values in month columns and
-    mismatches between totals and component sums.
-    """
-    import math
-    if df is None or not isinstance(df, pd.DataFrame) or df.empty:
-        return 1e9
-    try:
-        d = df.copy()
-        if "Category" not in d.columns:
-            return 1e9
-        # Identify month-like columns (Jun-25, May-25, Forecast)
-        month_cols = [c for c in d.columns if c != "Category" and _is_month_col(c)]
-        # Penalty: small values (<100) in month columns (strong weight)
-        small = 0
-        for c in month_cols:
-            vals = pd.to_numeric(d[c], errors="coerce")
-            small += int((vals.notna()) & (vals.abs() < 100)).sum()
-
-        # Component totals check (medical + industrial)
-        canon = d["Category"].map(lambda s: _canon_label(s or ""))
-        idx = {canon.iloc[i]: i for i in range(len(canon))}
-        med_parts = ["customer #1","customer #2","customer #3","customer #4","other medical customers"]
-        med_total = "total medical products"
-        ind_parts = ["matthew","mark","luke","john","peter"]
-        ind_total = "total industrial products"
-
-        def _mismatch(parts, total_label):
-            if total_label not in idx:
-                return 2.0
-            tot_row = d.loc[idx[total_label]]
-            pen = 0.0
-            for c in month_cols:
-                try:
-                    s = 0.0
-                    for p in parts:
-                        if p in idx:
-                            v = pd.to_numeric(d.at[idx[p], c], errors="coerce")
-                            if not (isinstance(v, (int, float)) or (hasattr(v, 'item') and isinstance(v.item(), (int,float)))):
-                                v = float(v)
-                            if not (pd.isna(v)):
-                                s += float(v)
-                    t = pd.to_numeric(tot_row[c], errors="coerce")
-                    if pd.isna(t) or t == 0:
-                        pen += 0.5
-                    else:
-                        rel = abs(float(t) - s) / (abs(float(t)) + 1e-6)
-                        pen += min(2.0, rel)
-                except Exception:
-                    pen += 1.0
-            return pen / max(1, len(month_cols))
-
-        # Heavier penalty for any tiny month numbers — these indicate header/footer leakage
-        penalty = small * 10.0 + _mismatch(med_parts, med_total) + _mismatch(ind_parts, ind_total)
-        # Normalize by number of rows to avoid bias
-        return float(penalty + 0.01 * len(d))
-    except Exception:
-        return 1e9
-
-
-def _sanitize_small_month_values(df: Optional[pd.DataFrame]) -> Optional[pd.DataFrame]:
-    """Set tiny month/forecast values (<100) to NaN to suppress header/footnote leaks."""
-    if df is None or not isinstance(df, pd.DataFrame) or df.empty:
-        return df
-    try:
-        out = df.copy()
-        month_cols = [c for c in out.columns if c != "Category" and _is_month_col(c)]
-        for c in month_cols:
-            s = pd.to_numeric(out[c], errors="coerce")
-            mask = s.notna() & (s.abs() < 100)
-            out.loc[mask, c] = pd.NA
-        return out
-    except Exception:
-        return df
-
-
-def _merge_prefer_filled(df_base: Optional[pd.DataFrame], df_other: Optional[pd.DataFrame], *, only_months: bool = True) -> Optional[pd.DataFrame]:
-    """
-    Fill NaNs in df_base with values from df_other by matching canonical Category.
-    If only_months=True, restrict to month/forecast-like columns.
-    """
-    if df_base is None or not isinstance(df_base, pd.DataFrame) or df_base.empty:
-        return df_other
-    if df_other is None or not isinstance(df_other, pd.DataFrame) or df_other.empty:
-        return df_base
-    try:
-        a = df_base.copy()
-        b = df_other.copy()
-        if 'Category' not in a.columns or 'Category' not in b.columns:
-            return df_base
-        a['_key'] = a['Category'].map(lambda s: _canon_label(s or ''))
-        b['_key'] = b['Category'].map(lambda s: _canon_label(s or ''))
-        b = b.drop_duplicates(subset=['_key'])
-        # columns to consider
-        cols = [c for c in a.columns if c != 'Category']
-        if only_months:
-            cols = [c for c in cols if _is_month_col(c)]
-        # left join on key and fill
-        m = a.merge(b[['_key', *[c for c in cols if c in b.columns]]], on='_key', how='left', suffixes=('', '_b'))
-        for c in cols:
-            cb = f"{c}_b"
-            if cb in m.columns:
-                m[c] = m[c].where(m[c].notna(), m[cb])
-        a_out = m[[c for c in a.columns if c != '_key']]
-        return a_out
-    except Exception:
-        return df_base
-
-
- 
- 
-
-
-
-def _rewrite_layout_overlay(img: Image.Image, page_num: int) -> None:
-    """
-    Draw both column (vertical) and row (horizontal) anchors for diagnostics.
-    Saves to DEBUG_DIR/pXX_layout.png
-    """
-    try:
-        from PIL import ImageDraw
-        DEBUG_DIR.mkdir(parents=True, exist_ok=True)
-        dbg = img.convert("RGB").copy()
-        drw = ImageDraw.Draw(dbg)
-        H, W = dbg.height, dbg.width
-
-        # 1) Column anchors (green)
-        col_centers = []
-        try:
-            pairs = detect_period_columns_xy(img) or []
-            col_centers = [float(x) for _, x in pairs]
-            print("[DEBUG] Col centers:", [int(x) for x in col_centers])
-        except Exception:
-            pass
-        for cx in col_centers:
-            drw.line([(cx, 0), (cx, H)], fill=(0, 220, 0), width=2)
-
-        # 2) Row anchors from left labels (orange)
-        row_ys = []
-        try:
-            lines = ocr_lines(img)
-            first_col_x = min(col_centers) if col_centers else W
-            for ln in (lines or []):
-                toks = ln.get('tokens') or []
-                left_words = [t.get('t','') for t in toks if int(t.get('x',0)) < int(first_col_x - 15)]
-                if not left_words:
-                    continue
-                cat = _canon_label(" ".join(w for w in left_words if w))
-                if not cat or _is_header_label(cat):
-                    continue
-                row_ys.append(int(ln.get('y', 0)))
-        except Exception:
-            pass
-        row_ys = sorted(set(int(y) for y in row_ys))
-        print("[DEBUG] Row ys:", row_ys)
-        for y in row_ys:
-            drw.line([(0, y), (W, y)], fill=(255, 100, 0), width=1)
-
-        dbg.save(DEBUG_DIR / f"p{page_num:02d}_layout.png")
-    except Exception as e:
-        print(f"[ERROR] Could not write debug overlay: {e}")
-
-
-
-
-
-
-
- 
-
-
-# Rows to keep even without numbers
-HEADERS_KEEP = {
-    "sales", "expenses", "non-operating gains (losses)",
-    "medical products revenue", "industrial products revenue", "total revenue",
-    # Always keep totals even if OCR numbers are missing
-    "total medical products", "total industrial products", "total aps, inc. revenue",
-}
-HEADER_FIXES = (
-    ("Yip", "YTD"),
-    ("Ytp", "YTD"),
-    ("Y1D", "YTD"),
-    ("YID", "YTD"),
-    ("Y1p", "YTD"),
-)
-MONTH_RE = re.compile(r"^(Jan|Feb|Mar|Apr|May|Jun|Jul|Aug|Sep|Oct|Nov|Dec)[a-z]*-?\d{2}$", re.I)
-
-# Helpers to detect accidental "year rows"
-YEARS_PAIR_RE = re.compile(r"^\s*(19|20)\d{2}\s+(19|20)\d{2}\s*$")
-# -------------------- Regex + helpers --------------------
-try:
-    RESAMPLE = Image.Resampling.LANCZOS
-except AttributeError:
-    RESAMPLE = Image.LANCZOS
-
-# YEAR         = re.compile(r"^(19|20)\d{2}$")
-# HDR_YEAR_RE  = re.compile(r"^(19|20)\d{2}$")
-NUM = re.compile(r"^\(?-?\$?[\d,]+(?:\.\d+)?\)?(?:DR|%)?$")
-DROP_PAT     = re.compile(r"(years?\s+ended|statement of|unaudited|page\s*\d+)", re.I)
-# --- Sloppy numeric token that allows spaces inside () and supports DR/%, $ ---
-# NUM_TOKEN_SLOPPY = re.compile(r"""
-#     \(\s*-?\$?[\d,]+(?:\.\d+)?\s*\)   # ( 5,000 ) or (5,000)
-#   | -?\$?[\d,]+(?:\.\d+)?(?:DR|%)?    # 5,000 | -417 | 12.5% | 350DR
-# """, re.I | re.X)
-NUM_TOKEN_SLOPPY = re.compile(r"""
-^\(?\s*                 # optional opening paren
--?\$?\s*                 # optional leading minus or $
-(?:
-   \d{1,3}(?:[ ,\.\u00A0]\d{3})+   # 1,234,567 or 1 234 567 or 1.234.567
- | \d+                                 # or just digits
-)
-(?:[\.,]\d+)?             # optional decimal part , or .
-\s*\)?$                    # optional closing paren
-""", re.X)
-# Period headers we might see across the top of wide sheets
-
-
-# endregion
-
-# region [S3] Header Detection & Normalization
-
-def _canon_col_name_v3(s: str) -> str:
-    if not s:
-        return ""
-    s = s.strip()
-    s = s.replace("–", "-").replace("—", "-")
-    s = re.sub(r"[,:;.\s]+$", "", s)  # strip trailing punctuation/spaces
-    low = s.lower()
-
-    # Common OCR glitches → canonical forms
-    if re.search(r"\byt[dpl]\s*a(?:ct|ctual)?\b", low) or "yip actual" in low:
-        return "YTD Actual"
-    if re.search(r"\byt[dpl]\s*f(?:ore|orecast)?\b", low) or "yip forecast" in low:
-        return "YTD Forecast"
-    if re.search(r"\bjun[e]?\s*f(?:ore|orecast)?\b", low):
-        return "June Forecast"
-
-    m = re.search(r"(?i)\b(jan|feb|mar|apr|may|jun|jul|aug|sep|sept|oct|nov|dec)[a-z]*\s*[-/ ]\s*(\d{2,4})\b", s)
-    if m:
-        mon = m.group(1)[:3].capitalize()
-        yy  = m.group(2)
-        if len(yy) == 4: yy = yy[-2:]
-        return f"{mon}-{yy}"
-    return s
-
-def _compute_header_bottom_y(ocr_df: pd.DataFrame) -> float:
-    """
-    Estimate the bottom Y of the header band by finding lines containing
-    period keywords (Jun/May/YTD/Forecast). Returns a Y coordinate; numbers
-    above this are treated as header artifacts.
-    """
-    try:
-        if ocr_df is None or ocr_df.empty:
-            return -1.0
-        tmp = ocr_df.dropna(subset=["text"]).copy()
-        tmp["text"] = tmp["text"].astype(str)
-        bottoms = []
-        for (_, _), g in tmp.groupby(["block_num", "line_num"]):
-            line_txt = " ".join(g["text"].tolist()).lower()
-            if any(k in line_txt for k in ["jun", "may", "ytd", "forecast"]):
-                try:
-                    b = float((g["top"] + g["height"]).max())
-                    bottoms.append(b)
-                except Exception:
-                    pass
-        if bottoms:
-            return max(bottoms)
-        # fallback: use 15th percentile of token bottoms
-        ys = (tmp["top"] + tmp["height"]).astype(float)
-        return float(np.percentile(ys, 15)) if not ys.empty else -1.0
-    except Exception:
-        return -1.0
-
-def _canon_label(s: str) -> str:
-    raw = "" if s is None or (isinstance(s, float) and np.isnan(s)) else str(s)
-    # Merge customerish normalization here to avoid extra helper
-    low = re.sub(r"[^a-z0-9 #]+", " ", raw.lower())
-    if _CUST_RE.search(low):
-        m = _DIGIT_RE.search(low)
-        if m:
-            return f"customer #{m.group(1)}"
-    k = _norm_key(raw)
-    k = NORM_SYNONYMS.get(k, k)
-    if k in CANON_BY_NORM:
-        return CANON_BY_NORM[k]
-    candidates = WHITELIST | set(SYNONYMS.values())
-    best_name, best_score = None, -1
-    for cand in candidates:
-        score = fuzz.ratio(k, _norm_key(cand))
-        if score > best_score:
-            best_name, best_score = cand, score
-    return best_name if best_score >= 80 else k
-
-def _canonical_month_yy(mon: str, yy: str) -> str:
-    mon = mon.lower()[:3]
-    mon = mon.capitalize()  # 'jun' -> 'Jun'
-    return f"{mon}-{yy}"
-
-def _clean_hdr_text(s: str) -> str:
-    s = (s or "").strip()
-    s = s.replace("Ytp", "YTD")  # common OCR glitch
-    s = re.sub(r"\s+", " ", s)
-    return s
-
-def _clean_header_label(text: str) -> str:
-    """Normalize header token text (trim punctuation, collapse spaces)."""
-    s = (text or "").strip()
-    # normalize hyphens/dashes and strip trailing punctuation
-    s = s.replace("–", "-").replace("—", "-")
-    s = re.sub(r"[,:;]+$", "", s)         # "Jun-25," -> "Jun-25"
-    s = re.sub(r"\s+", " ", s)
-    return s
-
-def _dedupe_headers_by_x(items: list[tuple[str, float]], min_gap: int = 50) -> list[tuple[str, float]]:
-    """Keep headers left→right, dropping ones within min_gap px of the previous."""
-    if not items:
-        return []
-    items = sorted(items, key=lambda z: z[1])
-    kept = [items[0]]
-    for name, pos in items[1:]:
-        if (pos - kept[-1][1]) > min_gap:
-            kept.append((name, pos))
-    return kept
-
-def _detect_headers_for_image(img):
-    """
-    Returns (col_labels: list[str], col_xy: dict[str,int]).
-    Never returns None.
-    """
-    try:
-        hdr_pos = _header_labels_from_image(img) or []  # list[(label, x)]
-        labels  = [lab for lab, _ in hdr_pos]
-        col_xy  = {lab: x for lab, x in hdr_pos}
-        return labels, col_xy
-    except Exception:
-        return [], {}
-
-def _detect_month_ytd_headers_from_lines(lines):
-    """Return normalized column labels in left→right order using the first header band found."""
-    if not lines:
-        return []
-    band = [r for r in lines[:min(15, len(lines))]]
-    # pick tokens that look like a column header
-    toks = []
-    for r in band:
-        for w in str(r["text"]).split():
-            if MONTH_COL_RE.fullmatch(w) or YTD_COL_RE.fullmatch(w) or FORECAST_RE.fullmatch(" ".join([w])):
-                toks.append((r["x"], w))
-    if not toks:
-        return []
-    # unique by text (keep first x), then sort by x
-    seen, uniq = {}, []
-    for x, w in toks:
-        key = w.lower()
-        if key not in seen:
-            seen[key] = x
-            uniq.append((x, w))
-    uniq.sort(key=lambda z: z[0])
-    # Title-case a bit for output
-    def norm(s): return re.sub(r"\s+", " ", s).strip().title()
-    return [norm(w) for _, w in uniq]
-
-def _detect_period_headers_xy(img_pil) -> list[tuple[str, int]]:
-    """
-    Return [(label, x_center_px), ...] for top-band period headers.
-    Matches years, month-year (Jun-25), month names, YTD/TTM/etc.
-    """
-    arr = cv2.cvtColor(np.array(img_pil.convert("RGB")), cv2.COLOR_RGB2BGR)
-    H, W = arr.shape[:2]
-    band = arr[: max(1, int(0.32 * H)), :]  # top ~1/3
-    df = pytesseract.image_to_data(
-        band, output_type=pytesseract.Output.DATAFRAME,
-        config="--psm 6 -c preserve_interword_spaces=1"
-    )
-    out = []
-    try:
-        df = df.dropna(subset=["text"])
-        for _, r in df.iterrows():
-            t = str(r["text"]).strip()
-            if PERIOD_HEADER_RE.fullmatch(t):
-                xc = int(r.get("left", 0)) + int(r.get("width", 0)) // 2
-                out.append((t, xc))
-    except Exception:
-        pass
-    seen = {}
-    for lbl, xc in out:
-        if lbl not in seen:
-            seen[lbl] = xc
-    return sorted(seen.items(), key=lambda z: z[1])
-
-def _fallback_headers_from_lines(lines, max_cols_hint: int = 6):
-    """
-    Try to produce (labels, col_xy) from OCR line tokens.
-    'lines' should be a list of word dicts with at least: {'text','x','y','w','h'}.
-    Returns: (labels:List[str], col_xy:Dict[str,float])
-    """
-    words = []
-    # accept either a flat list of word dicts, or a list of lines each with 'words'
-    for item in (lines or []):
-        if isinstance(item, dict) and "text" in item and "x" in item:
-            words.append(item)
-        elif isinstance(item, dict) and "words" in item:
-            for w in item["words"]:
-                if "text" in w and "x" in w:
-                    words.append(w)
-
-    # 1) look for explicit header-like words (months, YTD, Forecast...)
-    hdr_candidates = []
-    for w in words:
-        txt = _clean_hdr_text(w.get("text", ""))
-        if not txt:
-            continue
-        if _MONTH_COL_RE.search(txt) or _YTD_RE.search(txt) or _FORECAST_RE.search(txt):
-            hdr_candidates.append((txt, float(w["x"])))
-
-    # dedupe by x proximity
-    def _dedupe_by_x(pairs, min_gap=24):
-        pairs = sorted(pairs, key=lambda t: t[1])
-        out = []
-        for lab, x in pairs:
-            if not out or abs(x - out[-1][1]) > min_gap:
-                out.append((lab, x))
-            else:
-                # keep the earlier label (or replace with cleaner one)
-                pass
-        return out
-
-    hdr_pos = _dedupe_by_x(hdr_candidates)
-
-    # 2) If we still have too few headers, derive by clustering numeric columns
-    if len(hdr_pos) < 2:
-        num_xs = [float(w["x"]) for w in words if is_numeric_string(w.get("text", ""))]
-        num_xs.sort()
-        clusters = []
-        gap = 35.0  # pixels between numeric columns
-        for x in num_xs:
-            if not clusters or (x - clusters[-1][-1]) > gap:
-                clusters.append([x, x])  # start [leftmost, rightmost]
-            else:
-                clusters[-1][-1] = x     # extend rightmost
-        centers = [median(c) if isinstance(c, list) else c for c in clusters]
-        centers = sorted(centers)
-        if 2 <= len(centers) <= 10:
-            hdr_pos = [(f"Period{i+1}", cx) for i, cx in enumerate(centers[:max_cols_hint])]
-
-    # 3) Build outputs
-    labels = [_clean_hdr_text(lab) for (lab, _x) in hdr_pos]
-    col_xy = {lab: float(x) for lab, x in hdr_pos}
-    return labels, col_xy
-
-def _find_header_bands(ocr_df: pd.DataFrame) -> list[dict]:
-    """
-    Scan the WHOLE page. A header band is a line that contains >=3 header tokens
-    (e.g., 'Jun-25', 'May-25', 'June Forecast', 'YTD Actual', 'YTD Forecast').
-    Returns list of {'y': mid_y, 'labels': [...], 'centers': [...]} ordered top->bottom.
-    """
-    bands = []
-
-    # Group by printed line
-    for (_, _), line in ocr_df.groupby(["block_num", "line_num"]):
-        toks = [(t, float(cx)) for t, cx in zip(line["text"].tolist(), line["cx"].tolist())]
-
-        # Collect single-token headers
-        pairs: list[tuple[str, float]] = []
-        for i, (t, x) in enumerate(toks):
-            # 1) two-word joins first
-            j = _stitch_two_word(toks, i, "ytd", "actual")
-            if j: pairs.append(j); continue
-            j = _stitch_two_word(toks, i, "ytd", "forecast")
-            if j: pairs.append(j); continue
-            j = _stitch_two_word(toks, i, "june", "forecast")
-            if j: pairs.append(j); continue
-
-            # 2) month-yy like "Jun-25" / "May-25"
-            if _is_header_token(t):
-                pairs.append((t, x))
-
-        if len(pairs) < 3:
-            continue
-
-        # Deduplicate + sort by x
-        seen, cleaned = set(), []
-        for lab, x in sorted(pairs, key=lambda z: z[1]):
-            key = re.sub(r"\s+", " ", lab.strip().title())
-            if not key or key in seen:
-                continue
-            seen.add(key)
-            cleaned.append((key, x))
-
-        if len(cleaned) >= 3:
-            labels  = [lab for lab, _ in cleaned]
-            centers = [x   for _,   x in cleaned]
-            y_mid   = float(line["cy"].mean())
-            bands.append({"y": y_mid, "labels": labels, "centers": centers})
-
-    # order by vertical position
-    bands.sort(key=lambda b: b["y"])
-    return bands
-
- 
-
-def _fix_header_ocr_token(tok: str) -> str:
-    s = (tok or "").strip()
-    if not s:
-        return s
-    for rx, fn in _HDR_OCR_FIXES:
-        m = rx.match(s)
-        if m:
-            return fn(m)
-    return s
-
-def _fix_period_columns(df: pd.DataFrame, labels: list[str]) -> pd.DataFrame:
-    """
-    If DataFrame has Period1..PeriodK and we detected K headers, rename them.
-    """
-    if df is None or df.empty:
-        return df
-    period_cols = [c for c in df.columns if str(c).lower().startswith("period")]
-    if period_cols and len(period_cols) == len(labels):
-        mapping = {period_cols[i]: labels[i] for i in range(len(labels))}
-        df = df.rename(columns=mapping)
-    return df
-
-def _get_headers_for_image(img):
-    """
-    Return (col_labels: List[str], col_xy: Dict[str, x_px]).
-    Works with either variant of _header_labels_from_image:
-      - returns (labels, col_xy)
-      - OR returns list[(label, x)]
-    """
-    labels, col_xy = [], {}
-    try:
-        raw = _header_labels_from_image(img)
-        # shape 1: (labels, col_xy)
-        if isinstance(raw, tuple) and len(raw) == 2:
-            labels, col_xy = raw
-        else:
-            # shape 2: list[(label, x)]
-            pairs = raw or []
-            try:
-                pairs = _merge_and_clean_headers(pairs)  # if you added it
-            except Exception:
-                pass
-            labels = [str(lab).strip() for lab, _x in pairs if str(lab).strip()]
-            col_xy = {lab: x for lab, x in pairs if x is not None}
-    except Exception:
-        labels, col_xy = [], {}
-    return labels, col_xy
-
-def _header_labels_from_image(img):
-    """
-    Return header *pairs* [(label, x_center_px), ...] left→right.
-    Primary: detect_period_columns_xy(img)
-    Fallback: derive labels from lines and synthesize monotonically increasing x
-    """
-    pairs = []
-
-    # 1) prefer your period detector that actually exists
-    try:
-        if callable(globals().get("detect_period_columns_xy")):
-            pairs = detect_period_columns_xy(img) or []
-    except Exception:
-        pairs = []
-
-    # 2) fallback: infer from OCR lines
-    if not pairs:
-        try:
-            lines = ocr_lines(img)
-            # if you have a line-based month/YTD header detector, use it
-            fn = globals().get("_detect_month_ytd_headers_from_lines")
-            labels = fn(lines) if callable(fn) else []
-            if labels:
-                # synthesize x positions so downstream code can keep working
-                step = 120
-                pairs = [(lab, (i + 1) * step) for i, lab in enumerate(labels)]
-        except Exception:
-            pairs = []
-
-    return _merge_and_clean_headers(pairs)
-
-def _is_header_label(cat: str) -> bool:
-    s = re.sub(r"[^a-z0-9 ]+", " ", str(cat or "").lower())
-    if not s.strip():
-        return False
-    # if the label has any digits, it's not a header banner
-    if re.search(r"\d", s):
-        return False
-    words = [w for w in s.split() if w]
-    monthish   = sum(w in MONTH_TOKENS for w in words)
-    headerish  = sum(w in HEADERISH_WORDS for w in words)
-    financeish = any(k in s for k in ["revenue","income","expense","profit","tax","aps"])
-    # treat big grey bars like "MEDICAL PRODUCTS", "INDUSTRIAL PRODUCTS", "Revenue", etc. as headers
-    return (monthish + headerish) >= 1 and not financeish
-
-def _is_header_like_line(text: str) -> bool:
-    """Return True if the OCR line is just a header band (months/YTD/forecast) or a page number."""
-    t = re.sub(r"[,_()$•–—\-]+", " ", str(text or ""))
-    t = re.sub(r"\s+", " ", t).strip()
-    if not t:
-        return True
-    if MONTH_ONLY_LINE_RE.fullmatch(t):
-        return True
-    # page footer like "1.2"
-    if re.fullmatch(r"\d+(?:\.\d+)?", t):
-        return True
-    return False
-
-def _is_header_token(tok: str) -> bool:
-    """Month-YY (Jun-25), YTD, Forecast single tokens."""
-    s = str(s).strip()
-    return bool(MONTH_COL_RE.search(s) or YTD_COL_RE.search(s) or FORECAST_RE.search(s))
-
-def _is_month_token(s: str) -> bool:
-    s = (s or "").strip().lower()
-    return s in MONTH_TOKENS
-
-def _looks_like_column_header(text: str) -> bool:
-    t = (text or "").lower()
-    month_hits = len(re.findall(r"(?:jan|feb|mar|apr|may|jun|jul|aug|sep|sept|oct|nov|dec)", t))
-    signal = ("forecast" in t) or ("ytd" in t) or (month_hits >= 2)
-    return signal
-
-def _looks_like_month_header(text: str, nums: list[float]) -> bool:
-    """
-    Heuristic: treat as header if line is mostly month/YTD words and small numbers (±0..200).
-    This catches rows like: 'May   Jun   Y   -25%   12%'
-    """
-    t = (text or "").strip()
-    if not t:
-        return False
-    low = re.sub(r"[^a-z0-9% ]+", " ", t.lower())
-    words = [w for w in low.split() if w]
-    if not words:
-        return False
-
-    monthish = sum(1 for w in words if _is_month_token(w) or w in {"y","ytd"})
-    headerish = sum(1 for w in words if w in HEADER_HINTS)
-    small_nums = sum(1 for n in nums if isinstance(n,(int,float)) and abs(n) <= 200)
-
-    # If a line contains month/YTD tokens and no strong label words, and numbers are small → header
-    return (monthish + headerish) >= 1 and small_nums >= 1 and not any(w in KEY_LABEL_HINTS for w in words)
-
-def _merge_and_clean_headers(pairs):
-    """
-    Input: iterable of (label, x). Output: a cleaned list[(label, x)] left→right.
-    - drops bad tuples
-    - normalizes label text a bit
-    - sorts by x
-    """
-    if not pairs:
-        return []
-    cleaned = []
-    for p in pairs:
-        if not isinstance(p, (tuple, list)) or len(p) != 2:
-            continue
-        lab, x = p
-        if not lab:
-            continue
-        try:
-            x = int(x)
-        except Exception:
-            continue
-        lab = re.sub(r"\s+", " ", str(lab)).strip().rstrip(",;:")
-        cleaned.append((lab, x))
-    cleaned.sort(key=lambda z: z[1])
-    return cleaned
-
-def _norm_hdr_token(txt: str) -> str | None:
-    """
-    Normalize a single header token into a canonical form we care about.
-    Returns None for words we do not want to treat as header labels alone.
-    """
-    if not txt:
-        return None
-    s = str(txt).strip()
-    # strip trailing punctuation
-    s = re.sub(r"[,:;.\u2013\u2014]+$", "", s)
-
-    # month-year forms like "Jun-25" / "Jun 25"
-    m = _HDR_MONYY.match(s)
-    if m:
-        return _canonical_month_yy(m.group(1), m.group(2))
-
-    # single keywords we use only for stitching (do not keep alone except 'june' to join with 'forecast')
-    w = _HDR_WORD.match(s)
-    if w:
-        return w.group(1).lower()
-
-    # Sometimes Tesseract gives full month names; allow "June" only (to stitch with Forecast)
-    if re.fullmatch(_MONTH_FULL, s, flags=re.I):
-        return s.lower()
-
-    return None  # everything else is noise for header building
-
-def _stitch_two_word_header(line_df: pd.DataFrame, irow) -> str | None:
-    """Join things like 'YTD' + 'Actual' or 'June' + 'Forecast'."""
-    try:
-        next_word_df = line_df[line_df.word_num == (irow.word_num + 1)]
-        if next_word_df.empty:
-            return None
-        nxt = str(next_word_df.iloc[0]['text']).strip()
-        cur = str(irow['text']).strip()
-        key = (cur.lower(), nxt.lower())
-        if key in {('ytd','actual'), ('ytd','forecast'), ('june','forecast'), ('jun','forecast')}:
-            return f"{cur} {nxt.capitalize()}"
-    except Exception:
-        pass
-    return None
-
-
-# --- Label utilities --------------------------------------------------------
-def clean_label(s: str) -> str:
-    s = (s or "").lower()
-    s = s.replace("…", " ").replace("..", " ").replace(" ee", " ")
-    s = " ".join(s.split())
-    # normalize common names
-    s = s.replace("client service revenue", "client service revenue")
-    s = s.replace("professional consultation", "professional consultation")
-    s = s.replace("book sales", "book sales")
-    return s
-
-def _clean_label_text(s: str) -> str:
-    """Remove dotted leader artifacts and long 'e' runs before canonicalization."""
-    s = (s or "").lower()
-    # collapse long dot/underscore/bullet runs
-    s = re.sub(r"[.\u2022·_]{2,}", " ", s)
-    # kill long 'e' runs between spaces (artifact of dotted leaders)
-    s = re.sub(r"(?<=\s)e{3,}(?=\s)", " ", s)
-    # squeeze spaces
-    s = re.sub(r"\s{2,}", " ", s).strip()
-    return s
-
-def align_labels_to_columns(headers_xy, col_left, col_right):
-    """
-    headers_xy: list[(name:str, x:float)] detected header centers
-    col_left/right: numeric column boundaries (px)
-    Return labels aligned to nearest column centers; len == len(col_right)
-    """
-    centers = [0.5 * (float(col_left[i]) + float(col_right[i])) for i in range(len(col_right))]
-    labels = [None] * len(centers)
-    hdrs = sorted(((str(n), float(x)) for n, x in (headers_xy or [])), key=lambda t: t[1])
-    taken = set()
-    for name, hx in hdrs:
-        try:
-            j = min((i for i in range(len(centers)) if i not in taken), key=lambda i: abs(centers[i] - float(hx)))
-        except ValueError:
-            j = None
-        if j is not None:
-            labels[j] = name
-            taken.add(j)
-    for i in range(len(labels)):
-        if labels[i] is None:
-            labels[i] = f"Period{i+1}"
-    return labels
-
-_HDR_TOKEN = re.compile(
-    r"""(?xi)
-    (?: # month-year like May-25 / Jun-25
-        (jan|feb|mar|apr|may|jun|jul|aug|sep|oct|nov|dec)[a-z]*\s*[-/]\s*\d{2,4}
-    )
-    |(?:ytd|actual|forecast)     # finance words
-    |(?:jun[e]?)                 # stray "June" sometimes split from Forecast
-    """
-)
-# ---- Header detection for months / YTD ----
-MONTH_HEADER = re.compile(
-    r"\b(?:jan|feb|mar|apr|may|jun|jul|aug|sep|sept|oct|nov|dec)"
-    r"(?:[-/ ]?(?:\d{2}|\d{4}))?\b", re.I)
-YTD_ACTUAL   = re.compile(r"\bYTD\s*Actual\b", re.I)
-YTD_FORECAST = re.compile(r"\bYTD\s*Forecast\b", re.I)
-FORECAST     = re.compile(r"\b(?:June|Jun)\s*Forecast\b", re.I)
-# --- Add near your regex/constants ---
-MONTH_TOKENS = {"jan","feb","mar","apr","may","jun","jul","aug","sep","sept","oct","nov","dec"}
-HEADER_HINTS = {"ytd","forecast","plan","actual","budget","prior","vs","chg","change","%","percent"}
-
-KEY_LABEL_HINTS = {"total", "revenue", "income", "loss", "expense", "profit", "tax", "cost", "aps"}
-# Treat month/YTD/Forecast lines as header bands, not real categories
-HEADERISH_WORDS = {"ytd", "forecast"}
-try:
-    MONTH_TOKENS  # already defined earlier in your file
-except NameError:
-    MONTH_TOKENS = {"jan","feb","mar","apr","may","jun","jul","aug","sep","sept","oct","nov","dec"}
-
-# Common label constants (reduce typos across code)
-LABEL_TOTAL_APS_INC_REVENUE           = "total aps, inc. revenue"
-LABEL_OTHER_MEDICAL_CUSTOMERS         = "other medical customers"
-LABEL_TOTAL_NONOP_GAINS_LOSSES        = "total non-operating gains (losses)"
-LABEL_TOTAL_MEDICAL_PRODUCTS          = "total medical products"
-LABEL_TOTAL_INDUSTRIAL_PRODUCTS       = "total industrial products"
-LABEL_INTEREST_INCOME_NET             = "interest income, net"
-LABEL_LOSS_ON_SALE_OF_ASSETS          = "loss on sale of assets"
-LABEL_PROVISION_FOR_INCOME_TAXES      = "provision for income taxes"
-LABEL_NET_INCOME_LOSS                 = "net income (loss)"
-LABEL_MEDICAL_PRODUCTS_REVENUE        = "medical products revenue"
-
-# Expected row sequence for the Products sheet when labels are missing
-PRODUCTS_EXPECTED = [
-    "customer #1", "customer #2", "customer #3", "customer #4", LABEL_OTHER_MEDICAL_CUSTOMERS,
-    LABEL_TOTAL_MEDICAL_PRODUCTS,
-    "matthew", "mark", "luke", "john", "peter",
-    LABEL_TOTAL_INDUSTRIAL_PRODUCTS,
-    LABEL_TOTAL_APS_INC_REVENUE,
-]
-
-
-
-
-
-
-import re
-from typing import List, Tuple
-
-
-def _stitch_two_word(tokens, i, a, b):
-    """If tokens[i] == a and tokens[i+1] == b (case-insensitive) -> (label, cx)."""
-    if i + 1 >= len(tokens):
-        return None
-    t1, x1 = tokens[i]
-    t2, x2 = tokens[i+1]
-    if t1.lower() == a and t2.lower() == b:
-        return f"{t1} {t2}".title(), (x1 + x2) / 2.0
-    return None
-
-
-# --- Header post-processing ---
-HEADER_PAIR_JOIN = {
-    ("june", "forecast"):  "June Forecast",
-    ("ytd",  "actual"):    "YTD Actual",
-    ("ytd",  "forecast"):  "YTD Forecast",
-}
-
-
-
-
-
-def _is_rule_line(text: str) -> bool:
-    # ignore pure underline/rule lines
-    return bool(re.fullmatch(r"[_\-\u2014\=\s]+", (text or "").strip()))
-
-
-
-# --- month/period header detection (add near other regexes) ---
-MONTH_TOKEN = re.compile(
-    r"\b(?:jan|feb|mar|apr|may|jun|jul|aug|sep|sept|oct|nov|dec)[a-z]*\s*[-/]\s*\d{2,4}\b",
-    re.I,
-)
-_MONTHS = r"jan|feb|mar|apr|may|jun|jul|aug|sep|sept|oct|nov|dec"
-MONTH_COL_RE   = re.compile(fr"(?i)\b(?:{_MONTHS})[a-z]*\s*-\s*\d{{2,4}}\b")   # e.g. Jun-25
-YTD_COL_RE     = re.compile(r"(?i)\bYTD(?:\s+(?:Actual|Forecast))?\b")         # YTD, YTD Actual, YTD Forecast
-FORECAST_RE    = re.compile(r"(?i)\b[A-Za-z]+\s+Forecast\b")                    # June Forecast, etc.
-
-# A line that is *only* column headers (months/YTD/forecast terms)
-MONTH_ONLY_LINE_RE = re.compile(
-    fr"^(?:\s*(?:{_MONTHS})[a-z]*\s*-\s*\d{{2,4}}\s*|\s*YTD(?:\s+(?:Actual|Forecast))?\s*|\s*[A-Za-z]+\s+Forecast\s*)+$",
-    re.I
-)
-# --- Header detection + cleanup ------------------------------------------------
-
-# Month patterns (abbr and full)
-_MONTH_ABBR = r"jan|feb|mar|apr|may|jun|jul|aug|sep|oct|nov|dec"
-_MONTH_FULL = r"january|february|march|april|may|june|july|august|september|october|november|december"
-
-# e.g., "Jun-25", "May 25", "Jun–25", case-insensitive, commas allowed at end
-_HDR_MONYY = re.compile(rf"^\s*({_MONTH_ABBR})[\s\-–—]?\s?(\d{{2}})\s*[,]?\s*$", re.I)
-# single words we care about when they appear in headers
-_HDR_WORD  = re.compile(r"^(ytd|actual|forecast|june|may)$", re.I)
-
-
-
-
-
-
-
-PERIOD_HEADER_RE = re.compile(
-    rf"""(?ix) ^
-        (?:                                  # any one of:
-            (?:19|20)\d{{2}}                 # 4-digit year: 2003, 2024
-          | (?:{_MONTHS})[a-z]*              # month token
-            \s*[-/ ]\s*
-            (?:\d{{2}}|\d{{4}})              # YY or YYYY: Jun-25, May 2025
-          | (?:YTD|TTM)                      # common period tags
-        )
-    $""")
-# --- Header post-processing ---
-MONTH_WORDS = {"jan","feb","mar","apr","may","jun","july","jul","aug","sep","sept","oct","nov","dec","june"}
-TAIL_PUNCT = ",.;:"
-# --- Header token cleaning/merging -------------------------------------------
-HEADER_JOIN_GAP_PX = 28  # pixels: join tokens that are this close horizontally
-
-
-# Heuristic fixes for common OCR glitches in header tokens
-_HDR_OCR_FIXES = (
-    (re.compile(r"^(?:s|d)un[-\s]?(\d{2,4})$", re.I), lambda m: f"Jun-{m.group(1)[-2:]}") ,
-)
-
-
-# Back-compat alias so existing code (e.g., parse_finance_lines, _unify_columns)
-# that calls HDR_YEAR_RE.fullmatch(...) keeps working.
-HDR_YEAR_RE = PERIOD_HEADER_RE
-# Looser header matcher used by detectors (single token or stitched pairs)
-PERIOD_LABEL_RE = re.compile(
-    rf"""
-    ^(?:{_MONTHS})[a-z]*\s*[-/ ]\s*(?:\d{{2}}|\d{{4}})$   # Jun-25 / May 2025
-    |^ytd\s*(?:actual|forecast)$                           # YTD Actual / YTD Forecast
-    |^(?:{_MONTHS})[a-z]*\s+forecast$                      # June Forecast
-    """, re.I | re.X
-)
-NUM_TOKEN = re.compile(r"\(?-?\$?[\d,]+(?:\.\d+)?\)?(?:DR|%)?$", re.I)
-
-
-# --- Normalization helpers (robust against punctuation/typos) ---
-def _norm_key(s) -> str:
-    # robust to None/NaN/numbers
-    if s is None:
-        return ""
-    try:
-        import pandas as pd
-        if isinstance(s, float) and pd.isna(s):
-            return ""
-    except Exception:
-        pass
-    s = str(s)
-    s = s.lower()
-    s = re.sub(r"[^a-z0-9# ]+", " ", s)
-    s = re.sub(r"\s+", " ", s).strip()
-    return s
-
-NORM_SYNONYMS = { _norm_key(k): _norm_key(v) for k, v in SYNONYMS.items() }
-CANON_BY_NORM = { _norm_key(k): k for k in CANONICAL }
-NORM_SYNONYMS.update({
-    "yip forecast": "ytd forecast",
-    "jun forecast": "june forecast",
-    "jun-25": "june 25",
-    "juneforecast": "june forecast",
-})
-
-
-
-def _norm_cat_for_match(s: str) -> str:
-    k = _norm_key(s)
-    return NORM_SYNONYMS.get(k, k)
-
-# region [S5] Table Reconstruction & Postprocess
-
-def _build_auto_ops_for_missing_totals(df: pd.DataFrame) -> dict:
-    """
-    Deterministic ops for two critical lines when components exist:
-      - total non-operating gains (losses)
-      - net income (loss)
-      - total medical products / total industrial products
-      - total revenue / total aps, inc. revenue
-    """
-    if df is None or df.empty or "Category" not in df.columns:
-        return {"ops": []}
-
-    ops = []
-    cat = df["Category"].astype(str).map(lambda s: _canon_label(s).lower())
-    have    = lambda k: bool(cat.eq(k).any())
-    missing = lambda k: not have(k)
-    val_cols = [c for c in df.columns if c != "Category" and not str(c).startswith("__")]
-
-    # Total Non-Operating Gains (Losses)
-    if (have(LABEL_INTEREST_INCOME_NET) or have(LABEL_LOSS_ON_SALE_OF_ASSETS) or have("donations (gift)")
-        or have("interest expense") or have("other income") or have("other expense") or have("other income/(expense)")) \
-        and missing(LABEL_TOTAL_NONOP_GAINS_LOSSES):
-        comps = [LABEL_INTEREST_INCOME_NET, LABEL_LOSS_ON_SALE_OF_ASSETS, "donations (gift)",
-                 "interest expense", "other income/(expense)", "other income", "other expense"]
-        for col in val_cols:
-            ops.append({
-                "op": "add_and_calculate_row",
-                "category": "total non-operating gains (losses)",
-                "index": len(df),
-                "col": col,
-                "components": comps
-            })
-
-    # Net income (loss)
-    if (have("operating income") or have(LABEL_TOTAL_NONOP_GAINS_LOSSES) or have(LABEL_PROVISION_FOR_INCOME_TAXES)) \
-        and missing(LABEL_NET_INCOME_LOSS):
-        comps = ["operating income", LABEL_TOTAL_NONOP_GAINS_LOSSES, LABEL_PROVISION_FOR_INCOME_TAXES]
-        for col in val_cols:
-            ops.append({
-                "op": "add_and_calculate_row",
-                "category": LABEL_NET_INCOME_LOSS,
-                "index": len(df),
-                "col": col,
-                "components": comps
-            })
-
-    # Products sheet: totals from component lines
-    # Medical products = customer #1..#4 + other medical customers
-    medical_components = [
-        "customer #1", "customer #2", "customer #3", "customer #4", LABEL_OTHER_MEDICAL_CUSTOMERS
-    ]
-    # Industrial products = matthew..peter
-    industrial_components = ["matthew", "mark", "luke", "john", "peter"]
-
-    have_any_med = any(have(_canon_label(x)) for x in medical_components)
-    have_any_ind = any(have(_canon_label(x)) for x in industrial_components)
-
-    if have_any_med and missing(LABEL_TOTAL_MEDICAL_PRODUCTS):
-        for col in val_cols:
-            ops.append({
-                "op": "add_and_calculate_row",
-                "category": LABEL_TOTAL_MEDICAL_PRODUCTS,
-                "index": len(df),
-                "col": col,
-                "components": medical_components,
-            })
-
-    if have_any_ind and missing(LABEL_TOTAL_INDUSTRIAL_PRODUCTS):
-        for col in val_cols:
-            ops.append({
-                "op": "add_and_calculate_row",
-                "category": LABEL_TOTAL_INDUSTRIAL_PRODUCTS,
-                "index": len(df),
-                "col": col,
-                "components": industrial_components,
-            })
-
-    # total revenue = total medical products + total industrial products
-    if (have(LABEL_TOTAL_MEDICAL_PRODUCTS) or have_any_med) and (have(LABEL_TOTAL_INDUSTRIAL_PRODUCTS) or have_any_ind) and missing("total revenue"):
-        for col in val_cols:
-            ops.append({
-                "op": "add_and_calculate_row",
-                "category": "total revenue",
-                "index": len(df),
-                "col": col,
-                "components": [LABEL_TOTAL_MEDICAL_PRODUCTS, LABEL_TOTAL_INDUSTRIAL_PRODUCTS],
-            })
-
-    # total aps, inc. revenue mirrors total revenue
-    if missing(LABEL_TOTAL_APS_INC_REVENUE):
-        for col in val_cols:
-            ops.append({
-                "op": "add_and_calculate_row",
-                "category": LABEL_TOTAL_APS_INC_REVENUE,
-                "index": len(df),
-                "col": col,
-                "components": ["total revenue"],
-            })
-
-    return {"ops": ops}
-
-def _collapse_duplicates(df: pd.DataFrame) -> pd.DataFrame:
-    """Collapse by normalized category; pick first non-null numeric (visual top)."""
-    if df.empty:
-        return df.copy()
-
-    df = df.copy()
-    df["__norm"]  = df["Category"].map(_norm_cat_for_match)
-    df["__canon"] = df["Category"].map(_canon_label)
-    val_cols = [c for c in df.columns if c not in ("Category","__norm","__canon")]
-
-    def chooser(g: pd.DataFrame) -> pd.Series:
-        name = g["__canon"].iloc[0] if g["__canon"].iloc[0] in WHITELIST else g["Category"].iloc[0]
-        row = {"Category": name}
-        for c in val_cols:
-            vals = [ to_number(v) for v in g[c].tolist() ]
-            nums = [v for v in vals if isinstance(v,(int,float))]
-            row[c] = nums[0] if nums else None
-        return pd.Series(row)
-
-    out = (df.groupby("__norm", as_index=False, sort=False)
-             .apply(chooser)
-             .reset_index(drop=True))
-
-    out = out.reindex(columns=["Category", *val_cols])
-    return out
-
-def _drop_year_rows(df: pd.DataFrame) -> pd.DataFrame:
-    """Removes any rows that look like just a year."""
-    if df is None or df.empty or "Category" not in df.columns:
-        return df
-    
-    # Identify rows where the "Category" value is a 4-digit number (a year)
-    is_year_row = df["Category"].astype(str).str.match(r"^\d{4}$")
-    
-    return df[~is_year_row]
-
-def _grid_is_bad(df: pd.DataFrame) -> bool:
-    if df is None or df.empty or "Category" not in df.columns:
-        return True
-    val_cols = [c for c in df.columns if c != "Category"]
-    if not val_cols:
-        return True
-    rows_with_nums = df[val_cols].notna().any(axis=1).sum()
-    blank_cats = df["Category"].astype(str).str.strip().eq("").mean() if len(df) else 1.0
-    # e.g., 1–2 numeric rows but no labels → junk
-    if rows_with_nums <= 2 and blank_cats > 0:
-        return True
-    # mostly missing categories → junk
-    if blank_cats >= 0.6:
-        return True
-    return False
-
-def _unify_columns(df: pd.DataFrame) -> pd.DataFrame:
-    """
-    Deduplicate columns and keep Category + up to MAX_VALUE_COLS value columns.
-    Prefer month/YTD columns in a sane order for this sheet.
-    """
-    if df is None or df.empty:
-        return df
-
-    out = df.loc[:, ~df.columns.duplicated()]
-    if "Category" not in out.columns:
-        return out
-
-    vals = [c for c in out.columns if c != "Category"]
-
-    def _rank(c: str) -> int:
-        s = str(c).lower()
-        if "jun" in s and "forecast" not in s: return 0
-        if "may" in s:                         return 1
-        if "forecast" in s and "jun" in s:     return 2
-        if "ytd actual" in s:                  return 3
-        if "ytd forecast" in s or "ytd" in s:  return 4
-        return 9
-
-    keep = sorted(vals, key=lambda c: (_rank(c), vals.index(c)))[:MAX_VALUE_COLS]
-    return out[["Category", *keep]]
-
-def finalize(df: pd.DataFrame) -> pd.DataFrame:
-    """
-    --- FINALIZE: keep labeled rows; drop only blank+all-zero ---
-    """
-    import pandas as pd
-    out = df.copy() if df is not None else pd.DataFrame()
-
-    if "Category" not in out.columns:
-        out["Category"] = ""
-    out["Category"] = out["Category"].astype(str).str.strip()
-
-    value_cols = [c for c in out.columns if c != "Category" and not str(c).startswith("__")]
-    # Coerce numerics and keep zeros instead of NaN
-    for c in value_cols:
-        try:
-            out[c] = pd.to_numeric(out[c], errors="coerce").fillna(0.0)
-        except Exception:
-            pass
-
-    # Drop only unlabeled AND all-zero rows
-    if value_cols:
-        try:
-            empty_cat = out["Category"].eq("")
-            all_zero  = out[value_cols].abs().sum(axis=1).eq(0)
-            out = out[~(empty_cat & all_zero)]
-        except Exception:
-            pass
-
-    try:
-        out = out.reset_index(drop=True)
-    except Exception:
-        pass
-    return out
-
-
-def order_like_statement(df: pd.DataFrame) -> pd.DataFrame:
-    df = df.copy()
-    df["__rank"] = df["Category"].map(lambda s: ORDER_RANK.get(s, 99_999))
-    if "__y" in df.columns:
-        df = df.sort_values(["__rank", "__y"], ascending=[True, True])
-    else:
-        df = df.sort_values(["__rank", "Category"], ascending=[True, True])
-    return df.drop(columns=["__rank"], errors="ignore")
-
-
-# -------------------- Totals --------------------
-
-# -------------------- Imaging --------------------
-
-def prepare_image(img: Image.Image, max_long_side: int) -> Image.Image:
-    """Resize the image so its longest side is at most max_long_side.
-    Uses RESAMPLE if available. Returns a PIL Image.
-    """
-    try:
-        w, h = img.size
-        m = max(w, h)
-        if m > max_long_side:
-            r = float(max_long_side) / float(m)
-            new_size = (max(1, int(round(w * r))), max(1, int(round(h * r))))
-            try:
-                return img.resize(new_size, RESAMPLE)
-            except Exception:
-                return img.resize(new_size)
-        return img
-    except Exception:
-        return img
-
-def remove_underlines(img: Image.Image) -> Image.Image:
-    """
-    Remove long horizontal underlines to improve OCR.
-    Returns a cleaned PIL image.
-    """
-    g = cv2.cvtColor(np.array(img), cv2.COLOR_RGB2GRAY)
-    bw = cv2.adaptiveThreshold(g, 255, cv2.ADAPTIVE_THRESH_MEAN_C,
-                               cv2.THRESH_BINARY_INV, 31, 15)
-    klen = max(20, g.shape[1] // 35)
-    horiz_kernel = cv2.getStructuringElement(cv2.MORPH_RECT, (klen, 1))
-    horiz_lines = cv2.morphologyEx(bw, cv2.MORPH_OPEN, horiz_kernel, iterations=1)
-    mask = cv2.threshold(horiz_lines, 0, 255, cv2.THRESH_BINARY)[1]
-    cleaned = cv2.inpaint(g, mask, 3, cv2.INPAINT_TELEA)
-    return Image.fromarray(cv2.cvtColor(cleaned, cv2.COLOR_GRAY2RGB))
-
-# region [S4] OCR & Layout Parsing
-
-def _build_lines(df):
-    # df has left, top, width, height, text
-    df = df.sort_values(['top','left']).copy()
-    if df.empty:
-        return []
-    # Use center-y for more stable line grouping
-    df['cy'] = df['top'] + df['height']/2.0
-    words = df.to_dict('records')
-    median_h = float(np.median(df['height'])) or 12.0
-    # Tighter threshold to avoid merging adjacent rows (totals vs first data row)
-    thresh = max(6.0, 0.55 * median_h)
-
-    lines = []
-    cur = [words[0]]
-    last_cy = float(words[0]['cy'])
-    for w in words[1:]:
-        cy = float(w.get('cy', w['top']))
-        if (cy - last_cy) > thresh:
-            lines.append(cur)
-            cur = []
-        cur.append(w)
-        last_cy = cy
-    if cur:
-        lines.append(cur)
-    return lines
-
-def _group_rows_by_y(y_values: List[int] | List[float], tol: float = 12.0) -> List[int]:
-    """Cluster Y centers into row bands by proximity and return band centers (ints).
-    Uses a simple single-pass clustering with tolerance in pixels.
-    """
-    try:
-        ys = sorted(int(round(float(y))) for y in (y_values or []))
-    except Exception:
-        return []
-    if not ys:
-        return []
-    bands: list[list[int]] = [[ys[0]]]
-    for y in ys[1:]:
-        if abs(y - bands[-1][-1]) <= tol:
-            bands[-1].append(y)
-        else:
-            bands.append([y])
-    # use median of each band as canonical row y
-    out: List[int] = []
-    for b in bands:
-        try:
-            import statistics as _stats
-            out.append(int(round(_stats.median(b))))
-        except Exception:
-            out.append(int(b[len(b)//2]))
-    return out
-
-
-# --- Orientation helper -----------------------------------------------------
-def ensure_upright(img_pil: Image.Image) -> Image.Image:
-    """
-    Return an upright PIL image.
-    1) Try Tesseract OSD.
-    2) Fallback: try [0,90,180,270] and pick the orientation with the best score:
-       (#row-anchors found * #numeric-tokens aligned in columns)
-    """
-    import pytesseract, numpy as np, cv2
-    from pytesseract import Output as _O
-
-    def _rotate(pil, deg):
-        if deg % 360 == 0:
-            return pil
-        return pil.rotate(-deg, expand=True)  # PIL rotates counterclockwise
-
-    # 1) OSD
-    try:
-        osd = pytesseract.image_to_osd(img_pil, output_type=_O.DICT)
-        rot = int(osd.get("rotate", 0))  # 0/90/180/270
-        if rot in (90, 180, 270):
-            return _rotate(img_pil, rot)
-    except Exception:
-        pass
-
-    # 2) Try 4 orientations and score
-    def _score(pil):
-        try:
-            arr = cv2.cvtColor(np.array(pil.convert("RGB")), cv2.COLOR_RGB2BGR)
-            H, W = arr.shape[:2]
-            # light OCR to get tokens
-            df = pytesseract.image_to_data(
-                arr, output_type=pytesseract.Output.DATAFRAME,
-                config="--psm 6 --oem 1 -c preserve_interword_spaces=1"
-            )
-            df = df.dropna(subset=["text"]) if df is not None else None
-            if df is None or df.empty:
-                return 0
-            # count numeric-ish tokens to the right side (where numbers live)
-            nums = 0
-            xs = []
-            for _, r in df.iterrows():
-                t = str(r["text"]).strip()
-                if NUM_TOKEN_SLOPPY.fullmatch(t.replace(" ", "")):
-                    nums += 1
-                    xs.append(float(r["left"]) + float(r["width"]) / 2.0)
-            xs.sort()
-            # very rough "columns" = # of big gaps in xs + 1 (capped)
-            cols = 1 + sum((xs[i+1]-xs[i]) > 50 for i in range(len(xs)-1)) if len(xs) > 1 else 1
-            cols = min(cols, 6)
-            # left-band labels: more words near left quarter = better
-            left_words = sum((float(r["left"]) < (0.35*W)) for _, r in df.iterrows())
-            return (left_words//10 + 1) * (nums//10 + 1) * cols
-        except Exception:
-            return 0
-
-    best = img_pil; best_s = -1
-    for deg in (0, 90, 180, 270):
-        cand = _rotate(img_pil, deg)
-        s = _score(cand)
-        if s > best_s:
-            best, best_s = cand, s
-    return best
-def pdf_or_images_to_pages(paths: List[Path] | List[str], dpi: int = 300) -> List[Image.Image]:
-    """Load a list of files (PDFs or images) and return a flat list of PIL Images.
-    - PDFs are rendered via pdf2image.convert_from_bytes using POPPLER_BIN.
-    - Images are opened via PIL; multi-frame images (e.g., TIFF) are expanded.
-    """
-    # Allow env override for DPI to help with faint digits (e.g., leading 5/1)
-    try:
-        dpi_env = int(os.environ.get('PDF2EX_DPI', '').strip() or 0)
-        if dpi_env >= 200:
-            dpi = dpi_env
-    except Exception:
-        pass
-    out: List[Image.Image] = []
-    if not paths:
-        return out
-    for fp in paths:
-        try:
-            p = Path(fp)
-            ext = p.suffix.lower()
-            if ext == ".pdf":
-                data = p.read_bytes()
-                kwargs = {"dpi": dpi}
-                if POPPLER_BIN:
-                    kwargs["poppler_path"] = str(POPPLER_BIN)
-                try:
-                    imgs = convert_from_bytes(data, **kwargs)
-                except Exception:
-                    kwargs.pop("poppler_path", None)
-                    imgs = convert_from_bytes(data, **kwargs)
-                for im in imgs:
-                    out.append(ensure_upright(im.convert("RGB")))
-            elif ext in {".png", ".jpg", ".jpeg", ".bmp", ".tif", ".tiff"}:
-                im = Image.open(str(p))
-                try:
-                    # expand multi-frame images
-                    from PIL import ImageSequence
-                    frames = [ensure_upright(f.convert("RGB")) for f in ImageSequence.Iterator(im)]
-                    out.extend(frames if frames else [ensure_upright(im.convert("RGB"))])
-                except Exception:
-                    out.append(ensure_upright(im.convert("RGB")))
-            else:
-                # unknown extension; try opening as image
-                im = Image.open(str(p))
-                out.append(ensure_upright(im.convert("RGB")))
-        except Exception:
-            continue
-    return out
-
-def detect_period_columns_xy(img: Image.Image) -> List[Tuple[str, int]]:
-    """Detect period header columns (e.g., Jun-25, May-25, June Forecast, YTD Actual, YTD Forecast)
-    and return [(label, x_center)] left-to-right. Uses line tokens for robustness.
-    """
-    try:
-        lines = ocr_lines(img)
-    except Exception:
-        lines = []
-    if not lines:
-        return []
-
-    pairs: list[tuple[str, float]] = []
-
-    # helpers for stitching two-word headers
-    def _stitch_pair(toks: List[dict], i: int, a: str, b: str, title_join: str) -> tuple[str, float] | None:
-        if i + 1 >= len(toks):
-            return None
-        t1 = str(toks[i].get('t', '')).strip().lower()
-        t2 = str(toks[i+1].get('t', '')).strip().lower()
-        if t1 == a and t2 == b:
-            x1 = float(toks[i].get('x', 0)); x2 = float(toks[i+1].get('x', 0))
-            return (title_join, (x1 + x2) / 2.0)
-        return None
-
-    # scan lines in the upper half first
-    H = img.size[1]
-    YEAR_RE = re.compile(r'^(19|20)\d{2}$')
-    for ln in lines:
-        y = int(ln.get('y', 0))
-        if y > H * 0.6:
-            continue
-        toks = ln.get('tokens') or []
-        if not toks:
-            continue
-        # collect header tokens from this line
-        local: list[tuple[str, float]] = []
-        for i, t in enumerate(toks):
-            s = str(t.get('t', '')).strip()
-            s_clean = re.sub(r"[,:]+$", "", s)
-            # month-yy like Jun-25 / May-25
-            if _HDR_MONYY.fullmatch(s_clean):
-                local.append((s_clean, float(t.get('x', 0))))
-            # year-only headers like 2003 / 2004
-            if YEAR_RE.fullmatch(s_clean):
-                local.append((s_clean, float(t.get('x', 0))))
-                continue
-                continue
-            # Stitch split month + year tokens (e.g., "May" "25") into "May-25"
-            try:
-                mon = s_clean.lower()
-                if re.fullmatch(rf"({_MONTH_ABBR}|{_MONTH_FULL})", mon, re.I) and i + 1 < len(toks):
-                    t2 = str(toks[i+1].get('t','')).strip()
-                    if re.fullmatch(r"\d{2,4}", t2):
-                        yy = t2[-2:]
-                        x1 = float(t.get('x', 0)); x2 = float(toks[i+1].get('x', 0))
-                        local.append((f"{s_clean}-{yy}", (x1 + x2) / 2.0))
-                        continue
-            except Exception:
-                pass
-            # stitch YTD Actual / YTD Forecast / June Forecast
-            joined = _stitch_pair(toks, i, 'ytd', 'actual', 'YTD Actual')
-            if joined:
-                local.append(joined); continue
-            joined = _stitch_pair(toks, i, 'ytd', 'forecast', 'YTD Forecast')
-            if joined:
-                local.append(joined); continue
-            joined = _stitch_pair(toks, i, 'june', 'forecast', 'June Forecast')
-            if joined:
-                local.append(joined); continue
-
-        # If we found at least 2 headers on this line, treat it as the header band
-        if len(local) >= 2:
-            # dedupe by normalized label, keep first x
-            seen: dict[str, float] = {}
-            for lab, x in local:
-                key = _canon_col_name_v3(str(lab))
-                if key and key not in seen:
-                    seen[key] = float(x)
-            pairs = [(k, v) for k, v in seen.items()]
-            break
-
-    if not pairs:
-        return []
-    pairs.sort(key=lambda z: z[1])
-    # convert x to int and label cleaned
-    cleaned: List[Tuple[str, int]] = []
-    for lab, x in pairs:
-        cleaned.append((_canon_col_name_v3(str(lab)), int(round(float(x)))))
-    return cleaned
-
-def ocr_lines(img: Image.Image) -> List[Dict]:
-    """
-    Line-level OCR with per-token positions.
-    Robust geometric line grouping by vertical proximity to avoid Tesseract's
-    sometimes-messy internal line segmentation on indented layouts.
-    """
-    config_str = "--psm 11 --oem 1 -c preserve_interword_spaces=1"
-    try:
-        arr = cv2.cvtColor(np.array(img), cv2.COLOR_RGB2BGR)
-    except Exception:
-        arr = np.array(img)
-
-    df = pytesseract.image_to_data(arr, config=config_str, output_type=pytesseract.Output.DATAFRAME)
-    if df is None or df.empty:
-        return []
-
-    try:
-        df.dropna(subset=['text'], inplace=True)
-        df['text'] = df['text'].astype(str).str.strip()
-        df = df[df['text'] != '']
-    except Exception:
-        return []
-
-    if df.empty:
-        return []
-
-    # Sort top-to-bottom, then left-to-right
-    df = df.sort_values(['top', 'left']).reset_index(drop=True)
-
-    # Dynamic threshold based on median token height
-    try:
-        median_height = float(df['height'].median())
-    except Exception:
-        median_height = 12.0
-    line_break_threshold = max(6.0, 0.7 * median_height)
-
-    lines_raw: list[list[dict]] = []
-    current: list[dict] = []
-
-    # Helper to convert df row -> plain dict of needed fields
-    def _row_to_token(row) -> dict:
-        return {
-            'text': str(row.get('text', '')).strip(),
-            'left': int(row.get('left', 0)),
-            'top': int(row.get('top', 0)),
-            'width': int(row.get('width', 0)),
-            'height': int(row.get('height', 0)),
-        }
-
-    if not df.empty:
-        current.append(_row_to_token(df.iloc[0]))
-
-    for i in range(1, len(df)):
-        prev = current[-1]
-        cur_row = _row_to_token(df.iloc[i])
-        try:
-            prev_cy = prev['top'] + prev.get('height', 0) / 2.0
-            cur_cy  = cur_row['top'] + cur_row.get('height', 0) / 2.0
-            vgap = abs(cur_cy - prev_cy)
-        except Exception:
-            vgap = line_break_threshold + 1
-
-        if vgap > line_break_threshold:
-            if current:
-                lines_raw.append(current)
-            current = []
-        current.append(cur_row)
-
-    if current:
-        lines_raw.append(current)
-
-    # Convert to final structure
-    out_lines: List[Dict] = []
-    for group in lines_raw:
-        if not group:
-            continue
-        group = sorted(group, key=lambda r: r['left'])
-        toks = [
-            {
-                't': r['text'],
-                'x': int(r['left'] + r.get('width', 0) / 2),
-                'y': int(r['top']),
-                'w': int(r.get('width', 0)),
-            }
-            for r in group if r.get('text')
-        ]
-        if not toks:
-            continue
-        text = " ".join(z['t'] for z in toks)
-        y_pos = min(r['top'] for r in group)
-        x_pos = min(r['left'] for r in group)
-        out_lines.append({'text': text, 'conf': 0.0, 'y': int(y_pos), 'x': int(x_pos), 'tokens': toks})
-
-    out_lines.sort(key=lambda r: (r['y'], r['x']))
-    return out_lines
-
-def _write_page_debug(img: Image.Image, page_num: int) -> None:
-    """Best‑effort page diagnostics written to DEBUG_DIR regardless of parser path.
-    Writes:
-      - pXX_input.png: the image we are about to parse
-      - pXX_layout.png: overlay with column and row anchors
-      - pXX_headers.json: header pairs [(label, x)]
-      - pXX_lines.json: first ~120 OCR lines with tokens (trimmed)
-    """
-    try:
-        DEBUG_DIR.mkdir(parents=True, exist_ok=True)
-    except Exception:
-        return
-    # Save the input image we're using for parsing
-    try:
-        img.convert("RGB").save(DEBUG_DIR / f"p{page_num:02d}_input.png")
-    except Exception:
-        pass
-    # Overlay (columns+rows)
-    try:
-        _rewrite_layout_overlay(img, page_num)
-    except Exception:
-        pass
-    # Headers
-    try:
-        pairs = detect_period_columns_xy(img) or []
-        (DEBUG_DIR / f"p{page_num:02d}_headers.json").write_text(
-            json.dumps(pairs, indent=2), encoding="utf-8")
-    except Exception:
-        pass
-    # OCR lines (trimmed)
-    try:
-        lines = ocr_lines(img) or []
-        # Trim to avoid giant files
-        trimmed = []
-        for i, ln in enumerate(lines[:120]):
-            toks = ln.get("tokens") or []
-            if len(toks) > 25:
-                toks = toks[:25]
-            trimmed.append({
-                "text": ln.get("text", ""),
-                "y": int(ln.get("y", 0)),
-                "x": int(ln.get("x", 0)),
-                "conf": float(ln.get("conf", 0)),
-                "tokens": toks,
-            })
-        (DEBUG_DIR / f"p{page_num:02d}_lines.json").write_text(
-            json.dumps(trimmed, indent=2), encoding="utf-8")
-    except Exception:
-        pass
-
-def parse_by_cell_ocr(img: Image.Image, page_num: int = 1) -> Optional[pd.DataFrame]:
-    """
-    Final robust parser. Establish row grid from numeric tokens, then attach
-    left labels to that grid. Wider, safer ROIs for cell OCR. Keeps totals.
-    """
-    # 1) Column anchors from headers (with robust fallbacks)
-    # Two-pass headers: detect on the original image, but extract values on a
-    # slightly upscaled copy to preserve thin leading digits. Anchors are scaled.
-    img_hdr = img
-    scale_env = os.environ.get('PDF2EX_VAL_SCALE', '').strip()
-    try:
-        VAL_SCALE = float(scale_env) if scale_env else 1.7
-    except Exception:
-        VAL_SCALE = 1.4
-    VAL_SCALE = max(1.0, min(2.0, VAL_SCALE))
-
-    # Detect headers on header image
-    try:
-        hdr_pairs = detect_period_columns_xy(img_hdr)
-    except Exception:
-        hdr_pairs = []
-    col_names: List[str] = []
-    col_anchors: Dict[str, int] = {}
-    if hdr_pairs and len(hdr_pairs) >= 2:
-        col_names = [_canon_col_name_v3(lab) for lab, _ in hdr_pairs]
-        # scale anchors for the value image (which may be upscaled below)
-        if VAL_SCALE != 1.0:
-            col_anchors = {name: int(round(x * VAL_SCALE)) for name, (_, x) in zip(col_names, hdr_pairs)}
-        else:
-            col_anchors = {name: x for name, (_, x) in zip(col_names, hdr_pairs)}
-    else:
-        # Fallback 1: infer headers from lines
-        try:
-            lines_l = ocr_lines(img)
-            labels, col_xy = _fallback_headers_from_lines(lines_l, max_cols_hint=5)
-        except Exception:
-            labels, col_xy = [], {}
-        if labels and len(labels) >= 2:
-            col_names = [_canon_col_name_v3(l) for l in labels]
-            ordered = sorted([(nm, int(col_xy[nm])) for nm in labels if nm in col_xy], key=lambda z: z[1])
-            col_anchors = { _canon_col_name_v3(nm): int(x) for nm, x in ordered }
-        else:
-            # Fallback 2: cluster numeric-token x positions into generic Period columns
-            try:
-                lines_l = ocr_lines(img)
-                xs = []
-                for ln in (lines_l or []):
-                    for t in (ln.get('tokens') or []):
-                        s = str(t.get('t','')).strip()
-                        if is_numeric_string(s):
-                            xs.append(int(t.get('x',0)))
-                xs.sort()
-                clusters: List[List[int]] = []
-                gap = 35
-                for x in xs:
-                    if not clusters or (x - clusters[-1][-1]) > gap:
-                        clusters.append([x])
-                    else:
-                        clusters[-1].append(x)
-                centers = []
-                import statistics as _stats
-                for c in clusters:
-                    try:
-                        centers.append(int(round(_stats.median(c))))
-                    except Exception:
-                        centers.append(int(round(sum(c)/len(c))))
-                centers = sorted(centers)
-                if len(centers) >= 2:
-                    col_names = [f"Period{i+1}" for i in range(len(centers))]
-                    col_anchors = { col_names[i]: centers[i] for i in range(len(centers)) }
-                else:
-                    return None
-            except Exception:
-                return None
-
-    # Debug: write detected headers
-    try:
-        DEBUG_DIR.mkdir(parents=True, exist_ok=True)
-        pairs_dbg = [(nm, int(x)) for nm, x in col_anchors.items()]
-        pairs_dbg = sorted(pairs_dbg, key=lambda z: z[1])
-        (DEBUG_DIR / f"p{page_num:02d}_headers.json").write_text(json.dumps(pairs_dbg, indent=2), encoding='utf-8')
-    except Exception:
-        pass
-
-    # 2) Unified numeric row grid
-    # Build the value image (potentially upscaled) AFTER header detection
-    if VAL_SCALE != 1.0:
-        try:
-            w, h = img.size
-            img = img.resize((int(round(w * VAL_SCALE)), int(round(h * VAL_SCALE))), RESAMPLE)
-        except Exception:
-            pass
-    try:
-        lines = ocr_lines(img)
-    except Exception:
-        lines = []
-    H = img.size[1]
-    numeric_ys: list[int] = []
-    for ln in (lines or []):
-        y_pos = int(ln.get('y', 0))
-        # skip deep footer noise only
-        if y_pos > int(0.96 * H):
-            continue
-        toks = ln.get('tokens') or []
-        if any(is_numeric_string(str(t.get('t',''))) for t in toks):
-            numeric_ys.append(y_pos)
-    if not numeric_ys:
-        return None
-    row_y_anchors = _group_rows_by_y(numeric_ys, tol=10)
-
-    # 3) Attach left labels to the fixed row grid
-    row_anchors: list[dict] = []
-    first_col_x = min(col_anchors.values()) if col_anchors else img.size[0]
-    left_labels: list[dict] = []
-    for ln in (lines or []):
-        y_pos = int(ln.get('y', 0))
-        label_toks = [t for t in (ln.get('tokens') or [])
-                      if int(t.get('x', 9_999_999)) < int(first_col_x) - 15 and not is_numeric_string(str(t.get('t','')))]
-        if not label_toks:
-            continue
-        txt = ' '.join(str(t.get('t','')) for t in label_toks).strip()
-        if txt:
-            left_labels.append({'y': y_pos, 'text': txt})
-    for y in row_y_anchors:
-        best_label, best_d = '', 1e9
-        for lab in left_labels:
-            d = abs(int(lab['y']) - int(y))
-            if d < best_d and d < 12:
-                best_d = d
-                best_label = lab['text']
-        row_anchors.append({'y': int(y), 'Category': _canon_label(best_label)})
-
-    # Light cleanup + drop obvious non-data header rows
-    for ra in row_anchors:
-        try:
-            ra['Category'] = clean_label(_clean_label_text(ra.get('Category','')))
-        except Exception:
-            pass
-    DROP_IF_CONTAINS = (
-        "years ended", "income statement", "springfield psychological services",
-        "sales", "expenses", "non-operating gains", "operating income",
-        "net income (loss)"
-    )
-    _filtered: list[dict] = []
-    for ra in row_anchors:
-        cat = (ra.get('Category') or '').strip().lower()
-        if any(key in cat for key in DROP_IF_CONTAINS):
-            if 'total' not in cat:
-                continue
-        _filtered.append(ra)
-    row_anchors = _filtered
-    try:
-        print("[DBG] kept row anchors:", len(row_anchors))
-    except Exception:
-        pass
-
-    # Diagnostics
-    try:
-        DEBUG_DIR.mkdir(parents=True, exist_ok=True)
-        (DEBUG_DIR / f"p{page_num:02d}_row_anchors.json").write_text(json.dumps(row_anchors, indent=2), encoding='utf-8')
-    except Exception:
-        pass
-
-    # 4) Targeted OCR per cell with wider ROIs
-    out_rows: list[dict] = []
-    img_arr = np.array(img.convert('L'))
-    H, W = img_arr.shape[:2]
-
-    sorted_cols = sorted(col_anchors.items(), key=lambda kv: kv[1])
-    safe_half: dict[str, float] = {}
-    for i, (name, x) in enumerate(sorted_cols):
-        left_gap = x - sorted_cols[i-1][1] if i > 0 else 120
-        right_gap = sorted_cols[i+1][1] - x if i < len(sorted_cols)-1 else 120
-        safe_half[name] = max(30.0, min(left_gap, right_gap) / 2.0 - 5)
-
-    # Build per-column boundaries for token snapping
-    anchors = [x for _, x in sorted_cols]
-    bounds: list[float] = []
-    for i in range(len(anchors)+1):
-        if i == 0:
-            bounds.append(max(0.0, anchors[0] - max(20.0, (anchors[1]-anchors[0])/2.0)))
-        elif i == len(anchors):
-            bounds.append(min(float(W), anchors[-1] + max(20.0, (anchors[-1]-anchors[-2])/2.0)))
-        else:
-            bounds.append((anchors[i-1] + anchors[i]) / 2.0)
-
-    # Bind labels to columns by geometry (header x to nearest column center)
-    try:
-        col_left = [bounds[i] for i in range(len(anchors))]
-        col_right = [bounds[i+1] for i in range(len(anchors))]
-        # Prefer original header pairs when available
-        headers_xy = hdr_pairs if ('hdr_pairs' in locals() and hdr_pairs) else [(nm, x) for nm, x in sorted_cols]
-        col_labels = align_labels_to_columns(headers_xy, col_left, col_right)
-        # Rebuild col_anchors mapping: left->right order with aligned labels
-        new_col_anchors = {}
-        for i, (_nm, x) in enumerate(sorted_cols):
-            lab = str(col_labels[i])
-            new_col_anchors[lab] = int(x)
-        col_anchors = new_col_anchors
-        sorted_cols = sorted(col_anchors.items(), key=lambda kv: kv[1])
-        col_names = [nm for nm, _ in sorted_cols]
-        try:
-            print("[DBG] labels (aligned):", col_names)
-        except Exception:
-            pass
-    except Exception:
-        pass
-
-    # Row boundaries from row_y_anchors
-    ybounds: list[float] = []
-    for i in range(len(row_y_anchors)+1):
-        if i == 0:
-            ybounds.append(max(0.0, row_y_anchors[0] - 12.0))
-        elif i == len(row_y_anchors):
-            ybounds.append(min(float(H), row_y_anchors[-1] + 14.0))
-        else:
-            ybounds.append((row_y_anchors[i-1] + row_y_anchors[i]) / 2.0)
-    # Non-overlapping bands lists
-    y_tops = [int(ybounds[i]) for i in range(len(row_y_anchors))]
-    y_bots = [int(ybounds[i+1]) for i in range(len(row_y_anchors))]
-
-    # Calibrate numeric column ROI windows using ink right-edges (robust, OCR-free)
-    try:
-        img_gray = np.array(img.convert('L'))
-    except Exception:
-        img_gray = np.array(img)
-    headers_xy = [(nm, float(x)) for nm, x in sorted_cols]
-    row_ys = [int(ra.get('y', 0)) for ra in row_anchors if str(ra.get('Category','')).strip()]
-    # Sort headers left→right and build per-column fences (header→midpoint)
-    headers_xy = sorted(headers_xy, key=lambda t: t[1])  # [(label, cx), ...]
-    cxs = [cx for _, cx in headers_xy]
-    H, W = img_gray.shape[:2]
-
-    col_fences = []  # [(xL_fence, xR_fence), ...] same order as headers_xy
-    for j, cx in enumerate(cxs):
-        xL = int(cx + 30)  # force right of header center by 30px
-        if j < len(cxs) - 1:
-            mid = int((cx + cxs[j+1]) / 2)
-            xR = max(xL + 60, mid - 8)  # stop BEFORE the next column's zone
-        else:
-            xR = W - 6                  # last column can go to the page edge
-        col_fences.append((xL, xR))
-    if DEBUG_MODE:
-        try:
-            print("[FENCES]", col_fences)
-        except Exception:
-            pass
-    win_by_lab = None
-    try:
-        win_by_lab = make_windows_from_ink_fenced(img_gray, headers_xy, row_ys, col_fences)
-    except Exception:
-        win_by_lab = None
-    win_by_lab = _normalize_column_windows(win_by_lab, headers_xy, col_left, col_right)
-    if DEBUG_MODE:
-        try:
-            print("[WIN]", {lab: (int(a), int(b)) for lab, (a, b) in win_by_lab.items()})
-        except Exception:
-            pass
-    # Convert to ordered lists for reader
-    col_windows = [win_by_lab.get(lab, (int(col_left[i]), int(col_right[i]))) for i, (lab, _cx) in enumerate(headers_xy)]
-    win_left = [int(a) for (a, b) in col_windows]
-    win_right = [int(b) for (a, b) in col_windows]
-
-    # --- DIAGNOSTIC: how well do column windows cover real digits? ---
-    try:
-        from pytesseract import image_to_data as _img2data, Output as _Output
-        import pandas as _pd, numpy as _np
-        _num_re = re.compile(r"\(?\s*\$?-?\d[\d,]*(?:\.\d+)?\s*\)?")
-        H2, W2 = img_gray.shape[:2]
-        bands = [(max(0,int(r['y'])-14), min(H2,int(r['y'])+14))
-                 for r in row_anchors if str(r.get('Category','')).strip()]
-        headers_xy = [(nm, float(x)) for nm, x in sorted_cols]
-        # Current windows by label
-        win_by_lab = {lab: (int(win_left[j]), int(win_right[j])) for j, (lab, _cx) in enumerate(headers_xy)}
-
-        rows_diag = []
-        for lab,(x0,x1) in win_by_lab.items():
-            xs_inside, xs_right = [], []
-            for (y0,y1) in bands:
-                wx0 = max(0, x0-40); wx1 = min(W2, x1+120)
-                roi = img_gray[y0:y1, wx0:wx1]
-                try:
-                    dfT = _img2data(roi, output_type=_Output.DATAFRAME,
-                                    config="--oem 1 --psm 6 -c preserve_interword_spaces=1")
-                except Exception:
-                    dfT = None
-                if dfT is None or dfT.empty:
-                    continue
-                try:
-                    dfT = dfT.dropna(subset=["text","left","width","conf"]).copy()
-                    dfT["conf"] = dfT["conf"].astype(float)
-                    dfT = dfT[dfT["conf"] >= 40]
-                except Exception:
-                    continue
-                for _, r in dfT.iterrows():
-                    t = str(r.get("text","")) .strip()
-                    if _num_re.fullmatch(t.replace(" ", "")):
-                        xr = max(0,int(r.get("left",0))) + int(r.get("width",0))
-                        x_abs = wx0 + xr
-                        if x0 <= x_abs <= x1:
-                            xs_inside.append(x_abs)
-                        elif x_abs > x1:
-                            xs_right.append(x_abs)
-            rows_diag.append({
-                "label": lab,
-                "header_cx": int(dict(headers_xy).get(lab, 0)),
-                "win_x0": int(x0), "win_x1": int(x1),
-                "inside_cnt": len(xs_inside),
-                "inside_med_right": int(_np.median(xs_inside)) if xs_inside else -1,
-                "right_cnt": len(xs_right),
-                "right_med_right": int(_np.median(xs_right)) if xs_right else -1,
-            })
-        try:
-            _pd.DataFrame(rows_diag).to_csv(dbg_path("colfit_diag.csv"), index=False)
-            print("[DIAG] colfit rows:", len(rows_diag))
-        except Exception:
-            pass
-
-        # --- AUTO-CORRECT: shift windows that sit left of digits ---
-        fixed = {}
-        for r in rows_diag:
-            lab = r["label"]; x0,x1 = int(r["win_x0"]), int(r["win_x1"])
-            inside_cnt = int(r["inside_cnt"]); right_cnt = int(r["right_cnt"])
-            total = inside_cnt + right_cnt
-            need_shift = (inside_cnt < max(4, int(0.25 * max(1,total)))) and (right_cnt >= 4)
-            if need_shift:
-                xr = int(r["right_med_right"]) if int(r["right_med_right"]) > 0 else (x1 + int(0.04*W2))
-                width = int(max(80, min(240, int(0.12 * W2))))
-                x1_new = int(min(W2, xr + int(0.02 * W2)))
-                x0_new = int(max(0, x1_new - width))
-                fixed[lab] = (x0_new, x1_new)
-                try:
-                    print(f"[FIX] shifting {lab} window -> ({x0_new},{x1_new}) from ({x0},{x1})")
-                except Exception:
-                    pass
-            else:
-                fixed[lab] = (x0, x1)
-        # Propagate back to col_windows in header order
-        col_windows = [fixed.get(lab, (int(win_left[j]), int(win_right[j]))) for j, (lab, _cx) in enumerate(headers_xy)]
-        win_left  = [int(a) for (a, b) in col_windows]
-        win_right = [int(b) for (a, b) in col_windows]
-        # WIN map + sanity asserts
-        win_by_lab = {lab: (int(win_left[j]), int(win_right[j])) for j, (lab, _cx) in enumerate(headers_xy)}
-        try:
-            print("[WIN]", {lab: (int(x0), int(x1)) for (lab,(x0,x1)) in win_by_lab.items()})
-        except Exception:
-            pass
-        # Sanity: width and right-of-header checks
-        centers = dict(headers_xy)
-        for lab, (x0, x1) in win_by_lab.items():
-            assert (x1 - x0) >= 70, f"Window too narrow for {lab}: {(x0, x1)}"
-            cx = int(centers.get(lab, 0))
-            assert x1 > (cx + 30), f"Window for {lab} is left of header center (cx={cx}, x1={x1})"
-    except Exception:
-        pass
-
-    # Debug: write a simple layout overlay image with column edges, calibrated windows, and row bands
-    try:
-        vis = cv2.cvtColor(np.array(img.convert('RGB')), cv2.COLOR_RGB2BGR)
-        # draw column right edges if available
-        try:
-            for xr in (col_right if 'col_right' in locals() else []):
-                cv2.line(vis, (int(xr), 0), (int(xr), vis.shape[0]-1), (0, 255, 255), 2)
-        except Exception:
-            pass
-        # draw column left edges if available
-        try:
-            for xl in (col_left if 'col_left' in locals() else []):
-                cv2.line(vis, (int(xl), 0), (int(xl), vis.shape[0]-1), (255, 200, 0), 1)
-        except Exception:
-            pass
-        # draw calibrated column windows (left edge cyan thin, right edge green thick)
-        try:
-            H_vis = vis.shape[0]
-            for lab, (x0, x1) in (win_by_lab or {}).items():
-                cv2.line(vis, (int(x0), 0), (int(x0), H_vis-1), (255, 255, 0), 1)
-                cv2.line(vis, (int(x1), 0), (int(x1), H_vis-1), (0, 255, 0), 2)
-                try:
-                    cv2.putText(vis, str(lab), (int(x1)-30, 25), cv2.FONT_HERSHEY_SIMPLEX, 0.6, (0,255,0), 2)
-                except Exception:
-                    pass
-        except Exception:
-            pass
-        # draw row bands from ybounds
-        try:
-            for i in range(max(0, len(ybounds)-1)):
-                yt, yb = int(ybounds[i]), int(ybounds[i+1])
-                cv2.rectangle(vis, (0, yt), (vis.shape[1]-1, yb), (255, 200, 0), 1)
-        except Exception:
-            pass
-        cv2.imwrite(dbg_path(f"p{page_num:02d}_layout.png"), vis)
-    except Exception:
-        pass
-
-    # Extract numeric tokens once and filter out header-band echoes
-    header_ys = []
-    for ln in (lines or []):
-        txt = str(ln.get('text','')).lower()
-        if any(k in txt for k in ['jun','may','ytd','forecast']):
-            header_ys.append(int(ln.get('y',0)))
-    tokens = []
-    try:
-        df_data = pytesseract.image_to_data(img, output_type=Output.DATAFRAME,
-                                            config="--psm 6 --oem 1 -c preserve_interword_spaces=1")
-        if df_data is not None and not df_data.empty:
-            df2 = df_data.dropna(subset=['text']).copy()
-            for _, r in df2.iterrows():
-                s = str(r.get('text','')).strip()
-                v = to_number(s)
-                if not isinstance(v,(int,float)):
-                    continue
-                x = int(r.get('left',0)) + int(r.get('width',0))//2
-                y = int(r.get('top',0))
-                w = int(r.get('width',0))
-                if ALIGN_NUMS_RIGHT:
-                    x = x + max(0, w//2)
-                if any(abs(y-hy) <= 8 for hy in header_ys):
-                    continue
-                if y >= int(0.96*H):
-                    continue
-                tokens.append({'x': x, 'y': y, 'val': v, 'digits': len(re.sub(r'\D','', s))})
-    except Exception:
-        tokens = []
-
-    # Learn both col_left and col_right from numeric tokens and use them
-    try:
-        N = max(2, len(sorted_cols))
-        cands = [{'xc': int(t.get('x', 0))} for t in tokens if int(t.get('x', 0)) > int(0.35 * W)]
-        def columns_from_numeric_candidates(cands, n_cols, img_w, pad_px=14, iters=12):
-            xs = sorted(int(c.get('xc')) for c in cands if 'xc' in c)
-            if len(xs) < n_cols:
-                return None
-            centers = [xs[int(len(xs)*i/max(1, n_cols-1))] for i in range(n_cols)]
-            for _ in range(iters):
-                buckets = [[] for _ in range(n_cols)]
-                for x in xs:
-                    j = min(range(n_cols), key=lambda k: abs(x - centers[k]))
-                    buckets[j].append(x)
-                newc = []
-                for j,b in enumerate(buckets):
-                    newc.append(int(sum(b)/len(b)) if b else centers[j])
-                if max(abs(newc[j]-centers[j]) for j in range(n_cols)) <= 1:
-                    break
-                centers = newc
-            L, R = [], []
-            for b in buckets:
-                if not b:
-                    return None
-                L.append(max(0, min(b) - pad_px))
-                R.append(min(img_w-1, max(b) + pad_px))
-            order = sorted(range(n_cols), key=lambda j: 0.5*(L[j]+R[j]))
-            return [L[j] for j in order], [R[j] for j in order]
-
-        learned = columns_from_numeric_candidates(cands, n_cols=N, img_w=W)
-        if learned:
-            col_left, col_right = learned
-        else:
-            # Fallback: split by anchor centers if clustering failed
-            try:
-                ax = sorted([int(x) for _, x in sorted_cols])
-                if len(ax) >= 2:
-                    mid = int(0.5 * (ax[0] + ax[1]))
-                    col_left  = [max(0, ax[0] - (mid - int(0.15*W))), mid+2]
-                    col_right = [mid-2, ax[1]]
-                else:
-                    raise ValueError
-            except Exception:
-                # last resort: page mid split
-                mid = W//2
-                col_left, col_right = [max(0, mid - int(0.35*W)) , mid+2], [mid-2, min(W-1, mid + int(0.35*W))]
-        try:
-            print("[DBG] col_left(px):", [round(float(x),1) for x in col_left])
-            print("[DBG] col_right(px):", [round(float(x),1) for x in col_right])
-        except Exception:
-            pass
-        # Rebuild bounds from true edges: bounds[0]=left0; bounds[i+1]=right_i
-        bounds = [float(col_left[0])] + [float(x) for x in col_right]
-        # BGR image for column calibration and readers
-        try:
-            img_bgr = cv2.cvtColor(np.array(img.convert('RGB')), cv2.COLOR_RGB2BGR)
-        except Exception:
-            img_bgr = np.array(img)
-        # Calibrate per-column token size profiles
-        try:
-            profiles = [calibrate_column_profile(img_bgr, col_left[k], col_right[k], y_tops, y_bots)
-                        for k in range(len(col_right))]
-        except Exception:
-            profiles = [{'h_med':18,'w_med':30,'min_h':14,'min_w':20} for _ in range(len(col_right))]
-        # Align labels to nearest column center
-        try:
-            headers_xy = hdr_pairs if ('hdr_pairs' in locals() and hdr_pairs) else [(nm, x) for nm, x in sorted_cols]
-            col_labels = align_labels_to_columns(headers_xy, col_left, col_right)
-            new_col_anchors = {}
-            for i, (_nm, x) in enumerate(sorted_cols):
-                lab = str(col_labels[i])
-                new_col_anchors[lab] = int(x)
-            col_anchors = new_col_anchors
-            sorted_cols = sorted(col_anchors.items(), key=lambda kv: kv[1])
-        except Exception:
-            pass
-    except Exception:
-        pass
-
-    index_by_name = {name: idx for idx, (name, _) in enumerate(sorted_cols)}
-
-    # Column right-anchor calibration: prefer window right edges to avoid cross-column bleed
-    rx_by_name: Dict[str, float] = {}
-    try:
-        for name, _cx in sorted_cols:
-            x0_x1 = win_by_lab.get(name)
-            if x0_x1:
-                rx_by_name[name] = float(int(x0_x1[1]) - 2)
-            else:
-                rx_by_name[name] = float(_cx)
-    except Exception:
-        rx_by_name = {name: float(win_by_lab.get(name,(0,0))[1] or x) for name, x in sorted_cols}
-
-    # Debug: save calibrated right anchors
-    try:
-        DEBUG_DIR.mkdir(parents=True, exist_ok=True)
-        (DEBUG_DIR / f"p{page_num:02d}_col_right_anchors.json").write_text(
-            json.dumps(rx_by_name, indent=2), encoding='utf-8')
-    except Exception:
-        pass
-
-    cells_dir = DEBUG_DIR / 'cells'
-    try:
-        cells_dir.mkdir(parents=True, exist_ok=True)
-    except Exception:
-        pass
-
-    debug_cells: list[dict] = []
-    tok_rows: list[dict] = []
-
-    # Map each row anchor y to its band index so filtering does not desync bands
-    try:
-        row_index_by_y = {int(y): idx for idx, y in enumerate(row_y_anchors)}
-    except Exception:
-        row_index_by_y = {}
-
-    for i_idx, ra in enumerate(row_anchors):
-        row = {'Category': ra['Category'], '__y': int(ra['y'])}
-        y_anchor = int(ra['y'])
-        # Resolve the correct band for this anchor irrespective of filtering
-        ri = row_index_by_y.get(int(y_anchor), None)
-        if ri is not None and 0 <= ri < len(ybounds)-1:
-            y0_band = int(max(0, ybounds[ri]))
-            y1_band = int(min(H, ybounds[ri+1]))
-        else:
-            y0_band = max(0, int(y_anchor - 14))
-            y1_band = min(H, int(y_anchor + 14))
-        has_val = False
-        for name, x_anchor in col_anchors.items():
-            # Use column-aware band reader (inside physical column, robust to leaders)
-            try:
-                k = index_by_name.get(name, 0)
-            except Exception:
-                k = 0
-            # Right-most token reader within calibrated window, with small right slack
-            try:
-                x0c, x1c = int(win_left[k]), int(win_right[k])
-                y0c, y1c = int(y0_band), int(y1_band)
-                roi_gray = img_arr[y0c:y1c, x0c:x1c]
-                val = read_rightmost_num(roi_gray)
-                if val is None:
-                    W_tot = int(img_arr.shape[1])
-                    # small right slack
-                    x1e = min(W_tot, int(x1c + int(0.04 * W_tot)))
-                    roi_wide = img_arr[y0c:y1c, x0c:x1e]
-                    val = read_rightmost_num(roi_wide, conf=30)
-                # if still small/missing, widen left to capture lost leading digits
-                def _nd(vv):
-                    try:
-                        return len(str(int(abs(vv))))
-                    except Exception:
-                        return 0
-                if (val is None) or (_nd(val) <= 3 and 'ytd' not in str(name).lower()):
-                    x0l = max(0, int(x0c - int(0.03 * img_arr.shape[1])))
-                    roi_left = img_arr[y0c:y1c, x0l:x1c]
-                    v2 = read_rightmost_num(roi_left, conf=30)
-                    if not isinstance(v2, (int, float)):
-                        # try stitched rightmost fallback
-                        v2 = best_num_rightmost(roi_left, conf=30)
-                    if isinstance(v2, (int, float)) and _nd(v2) > _nd(val or 0):
-                        val = v2
-            except Exception:
-                val = None
-            # Treat tiny values (<=2 digits) as failures for non-YTD columns
-            def _nd(vv):
-                try:
-                    return len(str(int(abs(vv))))
-                except Exception:
-                    return 0
-            name_low_chk = str(name).lower()
-            if isinstance(val, (int, float)) and ('ytd' not in name_low_chk) and _nd(val) <= 2:
-                val = None
-            row[name] = val
-            if isinstance(val, (int, float)):
-                has_val = True
-            # Per-cell token dump for calibrated window path
-            try:
-                from pytesseract import image_to_data as _img2data, Output as _Output
-                x0c, x1c = int(win_left[k]), int(win_right[k])
-                y0c, y1c = int(y0_band), int(y1_band)
-                roi_df = _img2data(img_arr[y0c:y1c, x0c:x1c], output_type=_Output.DATAFRAME,
-                                   config="--oem 1 --psm 6 -c preserve_interword_spaces=1")
-                tokens_inside = 0
-                if roi_df is not None and not roi_df.empty:
-                    dfx = roi_df.dropna(subset=['text']).copy()
-                    tokens_inside = int((dfx['text'].astype(str).str.replace(' ', '', regex=False)
-                                         .str.fullmatch(r"\(?\s*\$?-?\d[\d,]*(?:\.\d+)?\s*\)?").fillna(False)).sum())
-            except Exception:
-                tokens_inside = 0
-            tok_rows.append({
-                'row_label': ra['Category'], 'col_label': name,
-                'band_y0': int(y0_band), 'band_y1': int(y1_band),
-                'win_x0': int(win_left[k]), 'win_x1': int(win_right[k]),
-                'chosen_value': float(val) if isinstance(val,(int,float)) else '',
-                'tokens_inside': int(tokens_inside),
-            })
-            # Save proof crops for representative categories
-            try:
-                row_label_low = str(ra['Category']).strip().lower()
-                if row_label_low in ("wages", "marketing and advertising", "total expenses"):
-                    _tag = f"{ra['Category']}_{name}".replace(" ", "_").replace("/", "-")
-                    _roi = img_arr[int(y0_band):int(y1_band), int(win_left[k]):int(win_right[k])]
-                    if _roi is not None and _roi.size > 0:
-                        cv2.imwrite(str(dbg_path(f"roi_{_tag}.png")), _roi)
-            except Exception:
-                pass
-            if val is not None:
-                continue
-            name_low = str(name).lower()
-            # geometry-driven ROI: right-slice within column bounds, band from row midpoints
-            ci = index_by_name.get(name, None)
-            if ci is None:
-                row[name] = None
-                continue
-            lb = bounds[ci]; ub = bounds[ci+1]
-            # choose right edge near calibrated right anchor if available
-            rx = rx_by_name.get(name, float(x_anchor))
-            xR = int(min(W-1, max(lb+4.0, rx)))
-            w_k = max(10.0, float(ub - lb))
-            RIGHT_FRAC = 0.68
-            MIN_W = 46.0
-            try:
-                k = index_by_name.get(name, 0)
-            except Exception:
-                k = 0
-            try:
-                wmed = max(30, int((profiles[k] or {}).get('w_med', 30)))
-                MIN_W = max(int(MIN_W), int(1.6 * wmed))
-            except Exception:
-                pass
-            x1 = int(max(0.0, xR - max(MIN_W, RIGHT_FRAC * w_k)))
-            x2 = int(min(W, max(x1 + int(MIN_W), xR - 2)))
-            # row band from non-overlapping midpoints
-            try:
-                row_index_by_y
-            except NameError:
-                # build once
-                row_index_by_y = {int(y): idx for idx, y in enumerate(row_y_anchors)}
-            ri = row_index_by_y.get(int(y_anchor), None)
-            if ri is not None and 0 <= ri < len(ybounds)-1:
-                y1 = int(max(0.0, ybounds[ri]))
-                y2 = int(min(H, ybounds[ri+1]))
-            else:
-                y1 = max(0, int(y_anchor - 12))
-                y2 = min(H, int(y_anchor + 22))
-            if x2 <= x1 or y2 <= y1:
-                row[name] = None
-                continue
-            # Token-first candidate fill within col bounds and row band
-            cell_value = None
-            cell_text = ''
-            if ci is not None:
-                # allow a little horizontal slack, more for YTD columns
-                slack = 8.0
-                if 'ytd' in name_low:
-                    slack = 16.0
-                cand = [t for t in tokens if (lb - slack <= t['x'] < ub + slack) and (y1 <= t['y'] < y2)]
-                # Assign tokens to the nearest column by calibrated right anchors
-                def _nearest_col_name(tx):
-                    best = None; bestd = 1e18
-                    for nm, _cx in sorted_cols:
-                        rxx = rx_by_name.get(nm, float(_cx))
-                        d = abs(float(tx['x']) - float(rxx))
-                        if d < bestd:
-                            bestd = d; best = nm
-                    return best
-                cand = [t for t in cand if _nearest_col_name(t) == name]
-                # Prefer realistic digit counts: YTD columns tend to be large (>=5 digits)
-                min_digits = 5 if 'ytd' in name_low else 3
-                cand = [t for t in cand if t['digits'] >= min_digits]
-                if cand:
-                    y0 = (y1 + y2)/2.0
-                    cand.sort(key=lambda t: (-t['digits'], abs(t['y']-y0), abs(t['x']-rx)))
-                    winner = cand[0]
-                    # reject if nearer to a different column’s calibrated right anchor
-                    try:
-                        nearest = _nearest_col_name(winner)
-                    except Exception:
-                        nearest = name
-                    if nearest != name:
-                        winner = None
-                    if winner is not None:
-                        token_val = winner['val']
-                        cell_value = token_val
-                    # Guard against clipped leading digit (e.g., 520,219 -> 20,219)
-                    # Validate against a slightly widened ROI using right-edge strategy.
-                    try:
-                        roi = img_arr[y1:y2, max(0, x1-6):min(W, x2+6)]
-                        local_target = float(int(xR) - int(max(0, x1-6)))
-                        gv = _best_num_from_roi(roi, local_target, strategy='right')
-                        def _nd(v):
-                            try:
-                                return len(str(int(abs(v))))
-                            except Exception:
-                                return 0
-                        if isinstance(gv, (int, float)) and _nd(gv) > _nd(token_val):
-                            # If ROI number ends with the token's digits, prefer ROI (likely lost a leading digit)
-                            tvs = str(int(abs(token_val)))
-                            gvs = str(int(abs(gv)))
-                            if gvs.endswith(tvs):
-                                cell_value = gv
-                    except Exception:
-                        pass
-            # ROI fallback if no token
-            if cell_value is None:
-                # Horizontal + vertical snap within the physical column bounds
-                try:
-                    xL, xR = int(lb), int(ub)
-                    yy0, yy1 = int(y1), int(y2)
-                    # column-aware search window near right edge
-                    try:
-                        k = index_by_name.get(name, 1)
-                    except Exception:
-                        k = 1
-                    w_k = max(12, xR - xL)
-                    if int(k) == 0:
-                        sL = int(max(xL, xR - 0.70 * w_k))
-                        sR = int(min(xR, xR - 0.05 * w_k))
-                    else:
-                        sL = int(max(xL, xR - 0.55 * w_k))
-                        sR = int(min(xR, xR - 0.02 * w_k))
-                    sub_col = img_arr[yy0:yy1, sL:sR]
-                    if sub_col.size > 0:
-                        # binarize & remove thin horizontal rules
-                        _gray = sub_col  # already grayscale
-                        try:
-                            _, _bw = cv2.threshold(_gray, 0, 255, cv2.THRESH_BINARY + cv2.THRESH_OTSU)
-                        except Exception:
-                            _bw = _gray
-                        _lines = cv2.morphologyEx(255 - _bw, cv2.MORPH_OPEN, np.ones((1,35), np.uint8))
-                        _bw_nl = cv2.bitwise_and(_bw, 255 - _lines)
-                        # HORIZONTAL SNAP (X)
-                        v_ink = (255 - _bw_nl).sum(axis=0)
-                        w_k = max(12, xR - xL)
-                        WIN_W = max(34, int(0.50 * w_k))
-                        _ker = np.ones(WIN_W, dtype=np.int32)
-                        try:
-                            v_sum = np.convolve(v_ink, _ker, mode="same")
-                        except Exception:
-                            v_sum = v_ink
-                        _cx = int(v_sum.argmax())
-                        _x0 = int(sL + max(0, _cx - WIN_W//2))
-                        _x1 = int(sL + min(_bw_nl.shape[1]-1, _cx + WIN_W//2))
-                        # VERTICAL SNAP (Y) around the densest vertical stripe
-                        sl = max(0, _cx-4); sr = min(_bw_nl.shape[1], _cx+4)
-                        h_ink = (255 - _bw_nl[:, sl:sr]).sum(axis=1)
-                        if len(h_ink) >= 10:
-                            jj = int(h_ink.argmax())
-                            STRIPE_H = 26
-                            _sy0 = max(0, jj - STRIPE_H//2)
-                            _sy1 = min(_bw_nl.shape[0], jj + STRIPE_H//2)
-                            yy0 = yy0 + _sy0
-                            yy1 = yy0 + (_sy1 - _sy0)
-                        # safe minimums
-                        if (_x1 - _x0) < 28:
-                            mm = (_x0 + _x1)//2
-                            _x0 = max(sL, mm-14)
-                            _x1 = min(sR-1, mm+14)
-                        if (yy1 - yy0) < 18:
-                            mm = (yy0 + yy1)//2
-                            yy0 = max(0, mm-9)
-                            yy1 = min(img_arr.shape[0]-1, mm+9)
-                        # use snapped ROI
-                        x1, x2 = _x0, _x1
-                        y1, y2 = yy0, yy1
-                except Exception:
-                    pass
-                roi = img_arr[y1:y2, x1:x2]
-                try:
-                    cell_text = pytesseract.image_to_string(roi, config=NUM_TESS_CFG).strip()
-                except Exception:
-                    cell_text = ''
-                if not _is_dash_only(cell_text):
-                    cell_value = to_number(cell_text)
-                if cell_value is None:
-                    try:
-                        t2 = pytesseract.image_to_string(roi, config='--oem 1 --psm 7').strip()
-                        if not _is_dash_only(t2):
-                            cell_value = to_number(t2)
-                    except Exception:
-                        pass
-                if cell_value is None:
-                    try:
-                        t3 = pytesseract.image_to_string(roi, config='--oem 1 --psm 8').strip()
-                        if not _is_dash_only(t3):
-                            cell_value = to_number(t3)
-                    except Exception:
-                        pass
-                if cell_value is None:
-                    try:
-                        import cv2 as _cv
-                        _, rbin = _cv.threshold(roi, 0, 255, _cv.THRESH_BINARY + _cv.THRESH_OTSU)
-                        t4 = pytesseract.image_to_string(rbin, config=NUM_TESS_CFG).strip()
-                        if not _is_dash_only(t4):
-                            cell_value = to_number(t4)
-                    except Exception:
-                        pass
-                if cell_value is None:
-                    # Light dilation can recover thin/missing leading strokes
-                    try:
-                        import cv2 as _cv
-                        kernel = _cv.getStructuringElement(_cv.MORPH_RECT, (2, 2))
-                        rbin2 = _cv.dilate(rbin, kernel, iterations=1)
-                        t5 = pytesseract.image_to_string(rbin2, config=NUM_TESS_CFG).strip()
-                        if not _is_dash_only(t5):
-                            cell_value = to_number(t5)
-                    except Exception:
-                        pass
-                # Extra attempts: widen ROI to the left; alt taller band; geometry-aware pick
-                if cell_value is None:
-                    try:
-                        rx1 = max(0, x1 - 32); rx2 = x2
-                        y0 = int((y1 + y2) / 2)
-                        rroi = img_arr[y1:y2, rx1:rx2]
-                        rroi_alt = img_arr[max(0, y0-16):min(H, y0+18), rx1:rx2]
-                        def _ocr_roi(a):
-                            try:
-                                return pytesseract.image_to_string(a, config=NUM_TESS_CFG).strip()
-                            except Exception:
-                                return ''
-                        rtxt = _ocr_roi(rroi)
-                        if not _is_dash_only(rtxt):
-                            cell_value = to_number(rtxt)
-                        if cell_value is None:
-                            rtxtA = _ocr_roi(rroi_alt)
-                            if not _is_dash_only(rtxtA):
-                                cell_value = to_number(rtxtA)
-                        if cell_value is None:
-                            gv2 = _best_num_from_roi(rroi, float(int(xR) - int(rx1)), strategy='right')
-                            if isinstance(gv2, (int, float)):
-                                cell_value = gv2
-                    except Exception:
-                        pass
-                # Geometry-aware number: prefer if it has more digits
-                try:
-                    local_target = float(int(xR) - int(x1))
-                    gv = _best_num_from_roi(roi, local_target, strategy='right')
-                    if isinstance(gv,(int,float)):
-                        if cell_value is None:
-                            cell_value = gv
-                        else:
-                            def _nd(v):
-                                try:
-                                    return len(str(int(abs(v))))
-                                except Exception:
-                                    return 0
-                            if _nd(gv) > _nd(cell_value):
-                                cell_value = gv
-                except Exception:
-                    pass
-            # Treat tiny results (<=2 digits) as failures so later repair can fill
-            def _nd(vv):
-                try:
-                    return len(str(int(abs(vv))))
-                except Exception:
-                    return 0
-            if (cell_value is not None) and _nd(cell_value) <= 2 and ('ytd' not in name_low):
-                cell_value = None
-            if isinstance(cell_value, (int,float)):
-                has_val = True
-            row[name] = cell_value
-            # Save per-cell crops and text
-            try:
-                cat_safe = str(ra['Category']).replace('#','').replace(' ','_')[:20]
-                from PIL import Image as _Img
-                img_path = cells_dir / f"r_{cat_safe}_c_{name}.png"
-                txt_path = cells_dir / f"r_{cat_safe}_c_{name}.txt"
-                _Img.fromarray(roi).save(img_path)
-                txt_path.write_text(f"Raw OCR: '{cell_text}'\nParsed: {cell_value}", encoding='utf-8')
-            except Exception:
-                pass
-            debug_cells.append({'page': page_num,'category': ra['Category'],'y': y_anchor,'col': name,'x_anchor': float(x_anchor),'x1': x1,'y1': y1,'x2': x2,'y2': y2,'text': cell_text,'value': cell_value})
-            # Per-cell token dump (count right-aligned numerics in ROI)
-            try:
-                from pytesseract import image_to_data as _img2data, Output as _Output
-                roi_tokens_df = _img2data(img_arr[y1:y2, x1:x2], output_type=_Output.DATAFRAME,
-                                          config="--oem 1 --psm 6 -c preserve_interword_spaces=1")
-                tokens_inside = 0
-                if roi_tokens_df is not None and not roi_tokens_df.empty:
-                    dfT = roi_tokens_df.dropna(subset=['text']).copy()
-                    tokens_inside = int((dfT['text'].astype(str).str.replace(' ', '', regex=False)
-                                         .str.fullmatch(r"\(?\s*\$?-?\d[\d,]*(?:\.\d+)?\s*\)?").fillna(False)).sum())
-            except Exception:
-                tokens_inside = 0
-            tok_rows.append({
-                'row_label': ra['Category'], 'col_label': name,
-                'band_y0': int(y1), 'band_y1': int(y2),
-                'win_x0': int(x1), 'win_x1': int(x2),
-                'chosen_value': float(cell_value) if isinstance(cell_value,(int,float)) else '',
-                'tokens_inside': int(tokens_inside),
-            })
-        # keep every labeled row (we will fill zeros if needed)
-        if str(row.get('Category','')).strip():
-            out_rows.append(row)
-
-    # Always write the cell OCR CSV for diagnostics and after_sweep snapshots
-    try:
-        import csv
-        with open(DEBUG_DIR / f"p{page_num:02d}_cell_ocr.csv", 'w', newline='', encoding='utf-8') as f:
-            w = csv.DictWriter(f, fieldnames=['page','category','y','col','x_anchor','x1','y1','x2','y2','text','value'])
-            w.writeheader()
-            for r in debug_cells:
-                w.writerow(r)
-        with open(DEBUG_DIR / f"p{page_num:02d}_assignments_colaware.csv", 'w', newline='', encoding='utf-8') as f2:
-            w2 = csv.DictWriter(f2, fieldnames=['category','col','text','x','y','reason'])
-            w2.writeheader()
-            for r in debug_cells:
-                w2.writerow({'category': r['category'], 'col': r['col'], 'text': r['text'], 'x': r['x_anchor'], 'y': r['y'], 'reason': 'cell'})
-        # per-cell tokens snapshot
-        try:
-            import pandas as _pd
-            _pd.DataFrame(tok_rows).to_csv(dbg_path(f"p{page_num:02d}_cell_tokens.csv"), index=False)
-            _pd.DataFrame(tok_rows).to_csv(dbg_path("cell_tokens.csv"), index=False)
-        except Exception:
-            pass
-        # also write after_sweep snapshots
-        try:
-            import pandas as _pd
-            _pd.DataFrame(debug_cells).to_csv(dbg_path("after_sweep.csv"), index=False)
-        except Exception:
-            pass
-    except Exception:
-        pass
-
-    if not out_rows:
-        # Build a skeleton from row_anchors to avoid returning None
-        try:
-            cols = [nm for nm, _ in sorted_cols]
-        except Exception:
-            cols = []
-        rows_skel = []
-        for ra in row_anchors:
-            cat = str(ra.get('Category','')).strip()
-            if not cat:
-                continue
-            r = {'Category': cat, '__y': int(ra.get('y',0))}
-            for nm in cols:
-                r[nm] = 0.0
-            rows_skel.append(r)
-        if rows_skel:
-            df = pd.DataFrame(rows_skel).sort_values('__y')
-        else:
-            return None
-    # Build DataFrame, keep __y for a final repair pass using global tokens
-    df = pd.DataFrame(out_rows).sort_values('__y')
-    # Retry sparse/"sick" columns using col_windows widened to the right
-    try:
-        row_ys_df = [int(y) for y in df['__y'].tolist()] if '__y' in df.columns else [int(y) for y in row_ys]
-        for k in range(min(len(col_windows), len([c for c in df.columns if c != 'Category']))):
-            df = _retry_sparse_column(k, col_windows, img_arr, row_ys_df, df)
-    except Exception:
-        pass
-    # Specific health retry for '2003' if mostly zeros
-    try:
-        def retry_sparse_col(df_in, col_idx_name, reader, img_gray, col_windows_in, bands):
-            col = pd.to_numeric(df_in[col_idx_name], errors="coerce")
-            zero_ratio = col.fillna(0).eq(0).mean()
-            if zero_ratio < 0.70:
-                return df_in
-            j = list(df_in.columns).index(col_idx_name) - 1  # adjust for Category
-            x0, x1 = col_windows_in[j]
-            x1 = min(img_gray.shape[1], x1 + int(0.04 * img_gray.shape[1]))
-            col_windows_in[j] = (x0, x1)
-            new_vals = []
-            for (yy0, yy1) in bands:
-                roi = img_gray[yy0:yy1, x0:x1]
-                v = reader(roi, conf=30)
-                new_vals.append(v)
-            df_out = df_in.copy()
-            cur = pd.to_numeric(df_out[col_idx_name], errors="coerce")
-            out_col = []
-            for old, new in zip(cur.tolist(), new_vals):
-                if pd.notna(old) and float(old) != 0.0:
-                    out_col.append(float(old))
-                else:
-                    out_col.append(0.0 if new is None else float(new))
-            df_out[col_idx_name] = out_col
-            return df_out
-
-        bands = [(max(0,int(y-14)), min(img_arr.shape[0],int(y+14))) for y in row_ys_df]
-        if '2003' in df.columns:
-            df = retry_sparse_col(df, '2003', read_rightmost_num, img_arr, col_windows, bands)
-    except Exception:
-        pass
-    # Save artifacts for verification
-    try:
-        df.to_csv(dbg_path(f"p{page_num:02d}_after_sweep.csv"), index=False, encoding='utf-8-sig')
-        df.to_csv(dbg_path("after_sweep.csv"), index=False, encoding='utf-8-sig')
-        vis = cv2.cvtColor(np.array(img.convert('RGB')), cv2.COLOR_RGB2BGR)
-        for xl in (col_left or []):
-            cv2.line(vis, (int(xl), 0), (int(xl), vis.shape[0]-1), (255,200,0), 2)
-        for xr in (col_right or []):
-            cv2.line(vis, (int(xr), 0), (int(xr), vis.shape[0]-1), (0,255,255), 2)
-        for yt, yb in zip(y_tops, y_bots):
-            cv2.rectangle(vis, (0, int(yt)), (vis.shape[1]-1, int(yb)), (200,200,255), 1)
-        cv2.imwrite(dbg_path("p01_layout.png"), vis)
-    except Exception:
-        pass
-    try:
-        df.to_csv(dbg_path(f"p{page_num:02d}_after_sweep.csv"), index=False, encoding='utf-8-sig')
-    except Exception:
-        pass
-    try:
-        # Final repair: fill stubborn blanks by snapping nearest global token in the column
-        if tokens:
-            index_by_name = {name: idx for idx, (name, _) in enumerate(sorted_cols)}
-            for ridx, row in df.iterrows():
-                y_anchor = int(row.get('__y', 0))
-                for name in col_names:
-                    if name not in df.columns:
-                        continue
-                    val = row.get(name, None)
-                    # Attempt for any missing/zero cell in any column
-                    try:
-                        is_missing = (val is None) or (pd.isna(val)) or (str(val).strip()=='' ) or (float(val)==0.0)
-                    except Exception:
-                        is_missing = True
-                    if not is_missing:
-                        continue
-                    ci = index_by_name.get(name)
-                    if ci is None:
-                        continue
-                    lb = bounds[ci]; ub = bounds[ci+1]
-                    slack = 16.0
-                    ytol = 18.0
-                    rx = rx_by_name.get(name, float(sorted_cols[ci][1]))
-                    # find candidate tokens within column bounds and near row y
-                    cand = [t for t in tokens if (lb - slack <= t['x'] < ub + slack) and (abs(int(t['y']) - y_anchor) <= ytol)]
-                    # Keep tokens whose nearest column (by calibrated right anchors) is this column
-                    def _nearest_col_name(tx):
-                        best = None; bestd = 1e18
-                        for nm, _cx in sorted_cols:
-                            rxx = rx_by_name.get(nm, float(_cx))
-                            d = abs(float(tx['x']) - float(rxx))
-                            if d < bestd:
-                                bestd = d; best = nm
-                        return best
-                    cand = [t for t in cand if _nearest_col_name(t) == name]
-                    # Prefer higher digit counts and proximity to right anchor
-                    if cand:
-                        cand.sort(key=lambda t: (-t['digits'], abs(int(t['y'])-y_anchor), abs(float(t['x'])-rx)))
-                        winner = cand[0]
-                        # reject if nearer to a different column’s calibrated right anchor
-                        try:
-                            nearest = _nearest_col_name(winner)
-                        except Exception:
-                            nearest = name
-                        if nearest == name:
-                            df.at[ridx, name] = winner['val']
-    except Exception:
-        pass
-    # Drop helper column and finalize ordering
-    df = df.drop(columns=['__y'])
-    for c in col_names:
-        if c not in df.columns:
-            df[c] = pd.NA
-    df = df.reindex(columns=['Category', *col_names])
-    return df
-
-
-def process_image(img: Image.Image, page_num: int = 1) -> Optional[pd.DataFrame]:
-    """
-    Simplified: preprocess for OCR and run the definitive cell-based parser.
-    """
-    img = prepare_image(img, MAX_LONG_SIDE)
-    processed_img = _preprocess_for_ocr(img)
-
-    # Attempt: definitive cell parser on preprocessed, then fallback to original/underline-removed
-    try:
-        df = parse_by_cell_ocr(processed_img, page_num=page_num)
-        if df is None or df.empty:
-            df = parse_by_cell_ocr(img, page_num=page_num)
-        if df is None or df.empty:
-            df = parse_by_cell_ocr(remove_underlines(img), page_num=page_num)
-        if df is None or df.empty:
-            print(f"Page {page_num}: No table found by the parser.")
-            try:
-                DEBUG_DIR.mkdir(parents=True, exist_ok=True)
-                processed_img.save(DEBUG_DIR / f"p{page_num:02d}_preprocessed.png")
-            except Exception:
-                pass
-            return None
-        try:
-            DEBUG_DIR.mkdir(parents=True, exist_ok=True)
-            processed_img.save(DEBUG_DIR / f"p{page_num:02d}_preprocessed.png")
-            df.to_csv(DEBUG_DIR / f"p{page_num:02d}_table.csv", index=False, encoding='utf-8-sig')
-        except Exception:
-            pass
-        return df
-    except Exception as e:
-        print(f"Error processing page {page_num}: {e}")
-        try:
-            DEBUG_DIR.mkdir(parents=True, exist_ok=True)
-            processed_img.save(DEBUG_DIR / f"p{page_num:02d}_preprocessed.png")
-        except Exception:
-            pass
-        return None
-
-    # Heuristic: if we clearly see 5 period headers but almost no left-side labels,
-    # jump straight to products-mode reconstruction which does not require labels.
-    def _should_products_mode(image: Image.Image) -> bool:
-        try:
-            pairs = detect_period_columns_xy(image)
-        except Exception:
-            pairs = []
-        if not pairs or len(pairs) < 5:
-            return False
-        first_x = min(x for _lab, x in pairs)
-        L = ocr_lines(image)
-        left_words = 0
-        for ln in L:
-            for t in (ln.get('tokens') or []):
-                txt = str(t.get('t','')).strip()
-                if txt and (t.get('x', 0) < (first_x - 18)) and re.search(r'[A-Za-z#]', txt):
-                    left_words += 1
-                    if left_words >= 4:
-                        return False
-        return True
-
-    force = os.environ.get('PDF2EX_FORCE', '').strip().lower() or None
-    if _should_products_mode(img):
-        # Always include layout_v4 as a candidate too — often more reliable for this layout
-        try:
-            df_layout = parse_by_layout_v4(img_proc, page_num=page_num)
-            candidates.append(("layout_v4", df_layout))
-        except Exception:
-            candidates.append(("layout_v4", None))
-        df_a = _parse_products_by_lines(img)
-        candidates.append(("products_lines", df_a))
-        try:
-            df_b = _parse_products_by_centers(img)
-            candidates.append(("products_centers", df_b))
-        except Exception:
-            pass
-    else:
-        # Attempt 1: value-first layout (optional; stubbed if not present)
-        try:
-            df_a = parse_by_layout_v4(img_proc, page_num=page_num)
-        except Exception:
-            df_a = None
-        candidates.append(("layout_v4", df_a))
-
-    # Fallback 1: multi-band header parser if the grid looks weak
-    def _too_small(d: Optional[pd.DataFrame]) -> bool:
-        if d is None or not isinstance(d, pd.DataFrame) or d.empty:
-            return True
-        val_cols = [c for c in d.columns if c != "Category"]
-        return (len(val_cols) < 3) or (len(d) < 5)
-
-    if not candidates or _too_small(candidates[-1][1]):
-        try:
-            df_b = parse_layout_multi_band(img_proc)
-            candidates.append(("multi_band", df_b))
-        except Exception:
-            pass
-
-    # Fallback 2: column-aware pass using detected header x-positions
-    if not candidates or _too_small(candidates[-1][1]):
-        try:
-            hdr_pairs = detect_period_columns_xy(img)
-            df_c = parse_finance_from_image_colaware(img, hdr_pairs)
-            candidates.append(("colaware", df_c))
-        except Exception:
-            pass
-
-    # Fallback 3: line-based column-aware pass with y-clustering (usually richer rows)
-    try:
-        if not candidates or _too_small(candidates[-1][1]):
-            hdr_pairs = detect_period_columns_xy(img)
-            if hdr_pairs:
-                lines = ocr_lines(img)
-                labels = [lab for lab, _x in hdr_pairs]
-                col_xy = {lab: x for lab, x in hdr_pairs}
-                df_d, _dbg = parse_finance_lines(lines, col_labels=labels, col_positions=col_xy, max_vals=5, y_tol=10)
-                candidates.append(("lines_ycluster", df_d))
-    except Exception:
-        pass
-
-    # Fallback 4: micro-ROI numeric OCR per column center
-    if not candidates or _too_small(candidates[-1][1]):
-        try:
-            df_e = _parse_with_strip_ocr(img)
-            candidates.append(("roi_strip", df_e))
-        except Exception:
-            pass
-
-    # Fallback 5: products-mode reconstruction by numeric rows
-    if not candidates or _too_small(candidates[-1][1]):
-        try:
-            df_f = _parse_products_by_lines(img)
-            candidates.append(("products_lines_fallback", df_f))
-            if (df_f is None or df_f.empty) and callable(globals().get('_parse_products_by_centers')):
-                df_g = _parse_products_by_centers(img)
-                candidates.append(("products_centers_fallback", df_g))
-        except Exception:
-            pass
-
-    # If a parser is forced, honor it
-    if force:
-        force_map = {
-            'layout_v4': 'layout_v4',
-            'multi_band': 'multi_band',
-            'colaware': 'colaware',
-            'lines': 'lines_ycluster',
-            'lines_ycluster': 'lines_ycluster',
-            'roi': 'roi_strip',
-            'roi_strip': 'roi_strip',
-            'products_lines': 'products_lines_fallback',
-            'products_centers': 'products_centers_fallback',
-        }
-        key = force_map.get(force)
-        if key:
-            for name, cand in candidates:
-                if name == key:
-                    try:
-                        DEBUG_DIR.mkdir(parents=True, exist_ok=True)
-                        with open(DEBUG_DIR / f"p{page_num:02d}_selected_parser.txt", 'w', encoding='utf-8') as f:
-                            f.write(f"forced: {name}\n")
-                    except Exception:
-                        pass
-                    if isinstance(cand, pd.DataFrame) and not cand.empty:
-                        df_forced = cand
-                    else:
-                        df_forced = cand
-                    # finish pipeline on forced df (bypass scoring below)
-                    if df_forced is None or (hasattr(df_forced,'empty') and df_forced.empty):
-                        # continue to scoring if forced candidate was empty
-                        pass
-                    else:
-                        df = df_forced
-                        # write outputs and exit
-                        try:
-                            DEBUG_DIR.mkdir(parents=True, exist_ok=True)
-                            df.to_csv(DEBUG_DIR / f"p{page_num:02d}_table.csv", index=False, encoding='utf-8-sig')
-                        except Exception:
-                            pass
-                        try:
-                            _rewrite_layout_overlay(img, page_num)
-                        except Exception:
-                            pass
-                        return df
-
-    # Choose the best candidate by heuristic score
-    best_df = None
-    best_name = None
-    best_score = 1e9
-    debug_scores = []
-    cand_map = {}
-    for name, cand in candidates:
-        cand_map[name] = cand
-        sc = _score_products_df(cand)
-        debug_scores.append((name, sc, 0 if cand is None else len(cand)))
-        if sc < best_score:
-            best_score, best_df, best_name = sc, cand, name
-
-    # Fallback: pick the first non-empty candidate if scoring didn't select one
-    if best_df is None:
-        for name, cand in candidates:
-            if isinstance(cand, pd.DataFrame) and not cand.empty:
-                best_df, best_name = cand, name
-                break
-
-    # If best is too small, prefer a richer candidate by row-count
-    def _nrows(x):
-        try:
-            return 0 if x is None else (0 if not hasattr(x, 'shape') else int(x.shape[0]))
-        except Exception:
-            return 0
-    if best_df is None or _nrows(best_df) < 8:
-        # find candidate with max rows
-        alt_name, alt_df, alt_rows = None, None, 0
-        for n, _c in cand_map.items():
-            r = _nrows(_c)
-            if r > alt_rows:
-                alt_name, alt_df, alt_rows = n, _c, r
-        if alt_df is not None and alt_rows >= 8:
-            best_name, best_df = alt_name, alt_df
-
-    df = best_df
-    # write which parser got selected and candidate scores
-    try:
-        DEBUG_DIR.mkdir(parents=True, exist_ok=True)
-        with open(DEBUG_DIR / f"p{page_num:02d}_selected_parser.txt", 'w', encoding='utf-8') as f:
-            f.write(f"selected: {best_name} score={best_score}\n")
-            for n, s, rows in debug_scores:
-                f.write(f"  - {n}: score={s} rows={rows}\n")
-    except Exception:
-        pass
-
-    if df is None or df.empty:
-        return None
-
-    # Rename generic PeriodN columns to detected labels when available
-    try:
-        labels, _col_xy = _detect_headers_for_image(img_proc)
-        if labels:
-            df = _rename_value_columns(df, labels)
-            # Keep at most 5 value columns in a preferred order
-            df = _unify_columns(df)
-    except Exception:
-        pass
-
-    # final clean and ordering
-    if "Category" in df.columns:
-        df["Category"] = df["Category"].map(_canon_label)
-        value_cols = [c for c in df.columns if c != "Category"]
-        for c in value_cols:
-            df[c] = pd.to_numeric(df[c], errors="coerce")
-        # Try to compute products totals before dropping any all-empty rows
-        try:
-            df = _ensure_products_totals(df)
-        except Exception:
-            pass
-        if value_cols:
-            df.dropna(subset=value_cols, how='all', inplace=True)
-        # drop header-band echo lines, then order like statement
-        df = df[~df["Category"].apply(_is_header_label)]
-        try:
-            df = order_like_statement(df)
-        except Exception:
-            pass
-
-    # sanitize tiny values that could have slipped through in month columns
-    df = _sanitize_small_month_values(df)
-    # if still too small, prefer richer candidate (products_lines) as last resort
-    try:
-        if df is not None and hasattr(df, 'shape') and df.shape[0] < 8 and cand_map.get('products_lines') is not None:
-            df2 = cand_map['products_lines']
-            if df2 is not None and hasattr(df2, 'shape') and df2.shape[0] >= 8:
-                df = _sanitize_small_month_values(df2)
-    except Exception:
-        pass
-
-    # Products-specific: if we have the 5 period columns, try to fill per-cell
-    # gaps via micro-ROI OCR, then compute totals.
-    try:
-        hdr_pairs = detect_period_columns_xy(img)
-        hdr_labels = [lab for lab, _ in hdr_pairs]
-        val_cols = [c for c in df.columns if c != "Category"] if isinstance(df, pd.DataFrame) else []
-        if isinstance(df, pd.DataFrame) and df.shape[1] >= 3 and any(k in val_cols for k in hdr_labels):
-            # Anchor medical customers first so later fills can't spill
-            df = _fill_medical_anchor_cells(img, df)
-            df = _fill_missing_products_by_roi(img, df)
-            df = _fill_missing_from_tokens_by_index(img, df)
-            df = _ensure_products_totals(df)
-            try:
-                df = order_like_statement(df)
-            except Exception:
-                pass
-    except Exception:
-        pass
-
-    # Final small-month sanitization after all fills to squash any reintroduced header/footnote fragments
-    df = _sanitize_small_month_values(df)
-
-    # Merge in missing month/forecast values from alternate parsers if available (layout_v4, colaware)
-    try:
-        alt_v4 = None
-        alt_col = None
-        try:
-            alt_v4 = parse_by_layout_v4(img_proc, page_num=page_num)
-        except Exception:
-            alt_v4 = None
-        try:
-            hdr_pairs = detect_period_columns_xy(img)
-            alt_col = parse_finance_from_image_colaware(img, hdr_pairs)
-        except Exception:
-            alt_col = None
-        # prefer layout_v4, then colaware
-        if isinstance(alt_v4, pd.DataFrame) and not alt_v4.empty:
-            df = _merge_prefer_filled(df, alt_v4, only_months=True)
-        if isinstance(alt_col, pd.DataFrame) and not alt_col.empty:
-            df = _merge_prefer_filled(df, alt_col, only_months=True)
-        df = _sanitize_small_month_values(df)
-    except Exception:
-        pass
-
-    # Always write the final per-page table for debugging regardless of which parser path produced it
-    try:
-        DEBUG_DIR.mkdir(parents=True, exist_ok=True)
-        df.to_csv(DEBUG_DIR / f"p{page_num:02d}_table.csv", index=False, encoding="utf-8-sig")
-    except Exception:
-        pass
-    # Always rewrite the layout overlay PNG so timestamp updates
-    try:
-        _rewrite_layout_overlay(img, page_num)
-    except Exception:
-        pass
-    # Debug dump for colaware assignments
-    try:
-        import csv
-        (DEBUG_DIR / 'cells').mkdir(parents=True, exist_ok=True)
-        with open(DEBUG_DIR / f"cells/p01_assignments_colaware.csv", 'w', newline='', encoding='utf-8') as f:
-            w = csv.DictWriter(f, fieldnames=['category','col','text','x','y','reason'])
-            w.writeheader()
-            for a in assignments:
-                w.writerow(a)
-        with open(DEBUG_DIR / f"p01_assignments_colaware.csv", 'w', newline='', encoding='utf-8') as f2:
-            w2 = csv.DictWriter(f2, fieldnames=['category','col','text','x','y','reason'])
-            w2.writeheader()
-            for a in assignments:
-                w2.writerow(a)
-        (DEBUG_DIR / f"p01_header_bottom.txt").write_text(str(header_bottom), encoding='utf-8')
-    except Exception:
-        pass
-    return df
-
-
-# -------------------- Table detection + cell OCR --------------------
-
-from typing import List, Tuple
-
-def _is_good_df(df: Optional[pd.DataFrame]) -> bool:
-    if df is None or not isinstance(df, pd.DataFrame) or df.empty:
-        return False
-    # needs at least 1 value column and at least 3 rows to be useful
-    val_cols = [c for c in df.columns if c != "Category"]
-    return len(val_cols) >= 1 and len(df) >= 2
-
-def _finalize_page_df(df: pd.DataFrame) -> pd.DataFrame:
-    # light finalization for a single page
-    df = df.copy()
-    if "Category" in df.columns:
-        df["Category"] = df["Category"].map(lambda s: _canon_label(s or ""))
-    for c in [x for x in df.columns if x != "Category"]:
-        df[c] = pd.to_numeric(df[c], errors="coerce")
-    df = df.dropna(how='all', subset=[c for c in df.columns if c != "Category"])
-    return df
-
-
-
-
-
-
-
-
-
-def _ensure_products_totals(df: pd.DataFrame) -> pd.DataFrame:
-    if df is None or df.empty or 'Category' not in df.columns:
-        return df
-    out = df.copy()
-    orig = df.copy()
-    val_cols = [c for c in out.columns if c != 'Category']
-
-    def _idx(name: str):
-        k = _canon_label(name)
-        m = out['Category'].map(_canon_label).eq(k)
-        return int(m.idxmax()) if m.any() else None
-
-    # Prepare component groups
-    med_parts = ["customer #1","customer #2","customer #3","customer #4","other medical customers"]
-    ind_parts = ["matthew","mark","luke","john","peter"]
-    have_med = out['Category'].map(_canon_label).isin([_canon_label(x) for x in med_parts]).any()
-    have_ind = out['Category'].map(_canon_label).isin([_canon_label(x) for x in ind_parts]).any()
-    def _ensure_row(label: str):
-        if _idx(label) is None:
-            new = {c: pd.NA for c in out.columns}
-            new['Category'] = _canon_label(label)
-            out.loc[len(out)] = new
-    # Ensure rows exist but we will only fill values when missing
-    if have_med:
-        _ensure_row("total medical products")
-    if have_ind:
-        _ensure_row("total industrial products")
-    if have_med or have_ind:
-        _ensure_row("total revenue")
-        _ensure_row("total aps, inc. revenue")
-
-    def _set_if_missing(name: str, col: str, val):
-        i = _idx(name)
-        if i is None or col not in out.columns:
-            return
-        if pd.isna(out.at[i, col]) or out.at[i, col] is None or str(out.at[i, col]).strip()=='' :
-            out.at[i, col] = val
-    def _set_if_differs(name: str, col: str, val, tol_ratio: float = 0.005):
-        i = _idx(name)
-        if i is None or col not in out.columns:
-            return
-        cur = pd.to_numeric(out.at[i, col], errors='coerce')
-        if pd.isna(cur):
-            out.at[i, col] = val
-            return
-        try:
-            if not pd.isna(val):
-                if abs(float(cur) - float(val)) > max(1.0, tol_ratio * max(abs(float(val)), 1.0)):
-                    out.at[i, col] = val
-        except Exception:
-            out.at[i, col] = val
-
-    med_comps = med_parts
-    ind_comps = ind_parts
-
-    cats = out['Category'].map(_canon_label)
-    med_mask = cats.isin([_canon_label(x) for x in med_comps])
-    ind_mask = cats.isin([_canon_label(x) for x in ind_comps])
-
-    for col in val_cols:
-        try:
-            med_sum = pd.to_numeric(out.loc[med_mask, col], errors='coerce').sum(skipna=True)
-            if med_mask.any() and not pd.isna(med_sum) and med_sum != 0:
-                # Always enforce computed totals (override OCR mistakes)
-                _set_if_differs("total medical products", col, float(med_sum))
-        except Exception:
-            pass
-        try:
-            ind_sum = pd.to_numeric(out.loc[ind_mask, col], errors='coerce').sum(skipna=True)
-            if ind_mask.any() and not pd.isna(ind_sum) and ind_sum != 0:
-                _set_if_differs("total industrial products", col, float(ind_sum))
-        except Exception:
-            pass
-        # Total revenue and APS revenue from med+ind totals, but only if missing
-        try:
-            i_med = _idx("total medical products")
-            i_ind = _idx("total industrial products")
-            if i_med is not None and i_ind is not None:
-                med_total = pd.to_numeric(out.at[i_med, col], errors='coerce')
-                ind_total = pd.to_numeric(out.at[i_ind, col], errors='coerce')
-                if pd.notna(med_total) and pd.notna(ind_total):
-                    total_rev = float(med_total) + float(ind_total)
-                    _set_if_differs("total revenue", col, total_rev)
-                    _set_if_differs("total aps, inc. revenue", col, total_rev)
-        except Exception:
-            pass
-
-    # Derive missing single component by difference if total is known (prefer printed totals)
-    for col in val_cols:
-        # Industrial components
-        try:
-            vals = {name: pd.to_numeric(out.at[_idx(name), col], errors='coerce') if _idx(name) is not None else pd.NA
-                    for name in ind_comps}
-            known = [float(v) for v in vals.values() if pd.notna(v)]
-            missing_names = [n for n, v in vals.items() if pd.isna(v)]
-            ti = _idx("total industrial products")
-            ti_orig = ti
-            if ti is not None and len(missing_names) == 1:
-                # Prefer printed total from original table if available
-                total_v = pd.to_numeric(orig.at[ti_orig, col], errors='coerce') if ti_orig is not None else pd.NA
-                if pd.isna(total_v):
-                    total_v = pd.to_numeric(out.at[ti, col], errors='coerce')
-                if pd.notna(total_v):
-                    derived = float(total_v) - sum(known)
-                    out.at[_idx(missing_names[0]), col] = derived
-        except Exception:
-            pass
-        # Medical components
-        try:
-            vals = {name: pd.to_numeric(out.at[_idx(name), col], errors='coerce') if _idx(name) is not None else pd.NA
-                    for name in med_comps}
-            known = [float(v) for v in vals.values() if pd.notna(v)]
-            missing_names = [n for n, v in vals.items() if pd.isna(v)]
-            tm = _idx("total medical products")
-            tm_orig = tm
-            if tm is not None and len(missing_names) == 1:
-                total_v = pd.to_numeric(orig.at[tm_orig, col], errors='coerce') if tm_orig is not None else pd.NA
-                if pd.isna(total_v):
-                    total_v = pd.to_numeric(out.at[tm, col], errors='coerce')
-                if pd.notna(total_v):
-                    derived = float(total_v) - sum(known)
-                    out.at[_idx(missing_names[0]), col] = derived
-        except Exception:
-            pass
-
-    # Re-enforce totals after derivations
-    for col in val_cols:
-        try:
-            med_sum = pd.to_numeric(out.loc[med_mask, col], errors='coerce').sum(skipna=True)
-            if med_mask.any() and not pd.isna(med_sum) and med_sum != 0:
-                _set_if_differs("total medical products", col, float(med_sum))
-        except Exception:
-            pass
-        try:
-            ind_sum = pd.to_numeric(out.loc[ind_mask, col], errors='coerce').sum(skipna=True)
-            if ind_mask.any() and not pd.isna(ind_sum) and ind_sum != 0:
-                _set_if_differs("total industrial products", col, float(ind_sum))
-        except Exception:
-            pass
-        try:
-            i_med = _idx("total medical products")
-            i_ind = _idx("total industrial products")
-            if i_med is not None and i_ind is not None:
-                med_total = pd.to_numeric(out.at[i_med, col], errors='coerce')
-                ind_total = pd.to_numeric(out.at[i_ind, col], errors='coerce')
-                if pd.notna(med_total) and pd.notna(ind_total):
-                    total_rev = float(med_total) + float(ind_total)
-                    _set_if_differs("total revenue", col, total_rev)
-                    _set_if_differs("total aps, inc. revenue", col, total_rev)
-        except Exception:
-            pass
-
-    # Derive missing single component from totals (generic, no hard-coding of values)
-    groups = [
-        ("total medical products", ["customer #1","customer #2","customer #3","customer #4","other medical customers"]),
-        ("total industrial products", ["matthew","mark","luke","john","peter"]),
-    ]
-    for total_name, parts in groups:
-        t_idx = _idx(total_name)
-        if t_idx is None:
-            continue
-        for col in val_cols:
-            total_v = to_number(out.at[t_idx, col])
-            if not isinstance(total_v,(int,float)):
-                continue
-            vals = []
-            miss = None
-            for p in parts:
-                i = _idx(p)
-                if i is None:
-                    continue
-                v = to_number(out.at[i, col])
-                if isinstance(v,(int,float)):
-                    vals.append(v)
-                else:
-                    if miss is None:
-                        miss = i
-                    else:
-                        miss = 'multi'  # more than one missing
-                        break
-            if miss is not None and miss != 'multi':
-                remain = sum(vals)
-                out.at[miss, col] = total_v - remain
-
-    return out
-
-
-def _fill_missing_products_by_roi(img: Image.Image, df: pd.DataFrame) -> pd.DataFrame:
-    try:
-        pairs = detect_period_columns_xy(img)
-    except Exception:
-        return df
-    if not pairs:
-        return df
-    labels  = [lab for lab, _ in pairs if lab in df.columns]
-    centers = [float(x) for lab, x in pairs if lab in df.columns]
-    if not labels:
-        return df
-
-    # rebuild row y anchors from numbers
-    lines = ocr_lines(img)
-    nums = []
-    for ln in lines:
-        for t in (ln.get('tokens') or []):
-            s = str(t.get('t','')).strip()
-            v = to_number(s)
-            if isinstance(v,(int,float)):
-                nums.append({'x': int(t.get('x',0)), 'y': int(t.get('y',0)), 'val': v})
-    if not nums:
-        return df
-    ys = _group_rows_by_y([n['y'] for n in nums], tol=14)
-
-    arr = np.array(img.convert('L'))
-    H, W = arr.shape[:2]
-    out = df.copy()
-    # Protect anchored medical rows for May-25 / June Forecast
-    protect_cols = [c for c in ("May-25", "June Forecast") if c in labels]
-    med_order = ["customer #1", "customer #2", "customer #3", "customer #4", "other medical customers"]
-    med_row_indices = []
-    for name in med_order:
-        idxs = out.index[out["Category"].map(_canon_label) == name].tolist()
-        if idxs:
-            med_row_indices.append(int(idxs[0]))
-    # Derive med anchors from left-of-first-column labels
-    med_anchor_by_label: dict[str,int] = {}
-    try:
-        first_x = min(centers) if centers else None
-        if first_x is not None:
-            left_rows: list[tuple[int,str]] = []
-            for ln in lines:
-                toks = ln.get('tokens') or []
-                words = [str(t.get('t','')).strip() for t in toks if int(t.get('x',0)) < int(first_x) - 18 and re.search(r"[A-Za-z#]", str(t.get('t','')))]
-                if not words:
-                    continue
-                label = _canon_label(' '.join(w for w in words if w).strip())
-                if not label or _is_header_label(label):
-                    continue
-                y = int(ln.get('y', 0))
-                if label in med_order and label not in med_anchor_by_label:
-                    med_anchor_by_label[label] = y
-    except Exception:
-        med_anchor_by_label = {}
-    # Protect medical customer rows for May-25/June Forecast (handled by anchored fill)
-    protect_cols = [c for c in ("May-25", "June Forecast") if c in labels]
-    med_order = ["customer #1", "customer #2", "customer #3", "customer #4", "other medical customers"]
-    med_row_indices = []
-    for name in med_order:
-        idxs = out.index[out["Category"].map(_canon_label) == name].tolist()
-        if idxs:
-            med_row_indices.append(int(idxs[0]))
-    rows = min(len(out), len(ys))
-    for i in range(rows):
-        # Use med anchors for med rows if available, else fallback to ys[i]
-        cat = _canon_label(str(out.iloc[i]["Category"])) if i < len(out) and "Category" in out.columns else ""
-        y = int(med_anchor_by_label.get(cat, ys[i]))
-        for col_idx, (lab, cx) in enumerate(zip(labels, centers)):
-            if pd.notna(out.at[i, lab]):
-                continue
-            # Skip protected cells only if already filled by anchored pass; otherwise allow generic fill
-            if (i in med_row_indices) and (lab in protect_cols) and pd.notna(out.at[i, lab]):
-                continue
-            x = int(cx)
-            # progressively expand within safe gate bounds
-            base_extra = 26 if col_idx in (0,1,2) else 12
-            saved_any = False
-            got = False
-            for t_i, extra in enumerate((base_extra, base_extra+10, base_extra+18), start=1):
-                x1 = max(0, x - (32 + extra)); x2 = min(W, x + (32 + extra))
-                y1 = max(0, y - 14); y2 = min(H, y + 20)
-                if x2 <= x1 or y2 <= y1:
-                    continue
-                roi = arr[y1:y2, x1:x2]
-                v = None
-                if (i in med_row_indices) and (lab in protect_cols):
-                    # geometry-aware for medical restricted cells only
-                    try:
-                        local_target = float(x - x1)
-                        gv = _best_num_from_roi(roi, local_target, strategy='right')
-                    except Exception:
-                        gv = None
-                    if isinstance(gv, (int, float)):
-                        # suppress tiny month numerics (e.g., -25, 1)
-                        if re.search(r"(?i)\b(jan|feb|mar|apr|may|jun|jul|aug|sep|sept|oct|nov|dec)|forecast\b", str(lab)) and abs(gv) < 100:
-                            v = None
-                        else:
-                            v = gv
-                if v is None:
-                    try:
-                        txt = pytesseract.image_to_string(roi, config=NUM_TESS_CFG).strip()
-                        v = to_number(txt)
-                        if v is None:
-                            txt2 = pytesseract.image_to_string(roi, config='--oem 1 --psm 7 -c preserve_interword_spaces=1').strip()
-                            v = to_number(txt2)
-                        if v is None:
-                            txt3 = pytesseract.image_to_string(roi, config='--oem 1 --psm 8').strip()
-                            v = to_number(txt3)
-                    except Exception:
-                        v = None
-                # always save attempted ROI for visibility
-                try:
-                    (DEBUG_DIR / 'cells').mkdir(parents=True, exist_ok=True)
-                    Image.fromarray(roi).save(DEBUG_DIR / f"cells/cell_r{i:02d}_{lab.replace(' ','_')}_try{t_i}.png")
-                    saved_any = True
-                except Exception:
-                    pass
-                if isinstance(v,(int,float)):
-                    if re.search(r"(?i)\b(jan|feb|mar|apr|may|jun|jul|aug|sep|sept|oct|nov|dec)|forecast\b", str(lab)) and abs(v) < 100:
-                        # skip tiny month values
-                        pass
-                    else:
-                        out.at[i, lab] = v
-                    got = True
-                    break
-    return out
-
-
-def _fill_missing_from_tokens_by_index(img: Image.Image, df: pd.DataFrame) -> pd.DataFrame:
-    """
-    Use ocr_lines() numeric tokens snapped to header centers, grouped by y-index,
-    to fill any remaining missing cells in a Products-style table.
-    Assumes df rows are in PRODUCTS_EXPECTED order (or a prefix of it).
-    """
-    try:
-        pairs = detect_period_columns_xy(img)
-    except Exception:
-        return df
-    if not pairs:
-        return df
-    labels  = [lab for lab, _ in pairs if lab in df.columns]
-    centers = [float(x) for lab, x in pairs if lab in df.columns]
-    if not labels:
-        return df
-
-    lines = ocr_lines(img)
-    if not lines:
-        return df
-
-    # Gather numeric tokens with (x,y,val) from lines
-    toks = []
-    H = img.size[1]
-    for ln in lines:
-        for t in (ln.get('tokens') or []):
-            s = str(t.get('t','')).strip()
-            v = to_number(s)
-            if isinstance(v, (int, float)):
-                x = int(t.get('x', 0)); y = int(t.get('y', 0))
-                w = int(t.get('w', 0)) if isinstance(t.get('w', 0), (int, float)) else 0
-                # Use right-edge for right-aligned numbers if enabled
-                if ALIGN_NUMS_RIGHT:
-                    x = x + max(0, int(round(w/2)))
-                # suppress footer tiny numerics (e.g., page numbers like "1.2" -> "12")
-                if (y + max(0, int(t.get('h', 0)))) >= int(H * 0.96):
-                    if abs(v) < 50:
-                        continue
-                toks.append({'x': x, 'y': y, 'val': v})
-    if not toks:
-        return df
-
-    # Cluster y into canonical rows and filter out header-band clusters
-    ys = _group_rows_by_y([t['y'] for t in toks], tol=12)
-    # detect header y's from lines text
-    header_ys = []
-    for ln in lines:
-        txt = str(ln.get('text','')).lower()
-        if any(k in txt for k in ['forecast','ytd','jun','may']):
-            if ln.get('y', None) is not None:
-                header_ys.append(int(ln.get('y')))
-    ys = [y for y in ys if not any(abs(y - hy) <= 10 for hy in header_ys)]
-    if not ys:
-        return df
-
-    # If right alignment is enabled, attempt to derive per-column right anchors
-    anchors = list(centers)
-    if ALIGN_NUMS_RIGHT:
-        import statistics as _stats
-        ra = []
-        for i, cx in enumerate(centers):
-            near = [t['x'] for t in toks if abs(t['x'] - cx) <= 60]
-            if near:
-                try:
-                    ra.append(float(_stats.median(near)))
-                except Exception:
-                    ra.append(cx)
-            else:
-                ra.append(cx)
-        anchors = ra
-
-    # Column boundaries (halfway between anchors). Left/right extend to extremes.
-    bounds = []
-    for i in range(len(anchors)+1):
-        if i == 0:
-            b = anchors[0] - max(20, (anchors[1]-anchors[0])/2.0)
-        elif i == len(anchors):
-            b = anchors[-1] + max(20, (anchors[-1]-anchors[-2])/2.0)
-        else:
-            b = (anchors[i-1] + anchors[i]) / 2.0
-        bounds.append(float(b))
-
-    # Row boundaries
-    ybounds = []
-    for i in range(len(ys)+1):
-        if i == 0:
-            yb = ys[0] - 10.0
-        elif i == len(ys):
-            yb = ys[-1] + 12.0
-        else:
-            yb = (ys[i-1] + ys[i]) / 2.0
-        ybounds.append(float(yb))
-
-    # Build grid mapping (col i, row j) -> best value inside the rectangular gate
-    grid: dict[tuple[int,int], float] = {}
-    # allow extra horizontal slack for May-25 and June Forecast columns
-    col_extra = {1: 20.0, 2: 20.0}
-    for t in toks:
-        # column index by boundaries
-        ci = None
-        for i in range(len(bounds)-1):
-            lb = bounds[i] - col_extra.get(i, 0.0)
-            ub = bounds[i+1] + col_extra.get(i, 0.0)
-            if lb <= t['x'] < ub:
-                ci = i; break
-        if ci is None or ci >= len(labels):
-            continue
-        # row index by y-boundaries
-        rj = None
-        for j in range(len(ybounds)-1):
-            if ybounds[j] <= t['y'] < ybounds[j+1]:
-                rj = j; break
-        if rj is None:
-            continue
-        key = (ci, rj)
-        # keep the value closest to the row center
-        cur = grid.get(key)
-        if cur is None or abs(t['y'] - ys[rj]) < abs(cur[1] - ys[rj]):
-            grid[key] = (t['val'], t['y'])
-
-    out = df.copy()
-    # Map df row index -> y index (by position, with bounds)
-    max_rows = min(len(PRODUCTS_EXPECTED), len(ys))
-    # prepare med row indices and protect cols from earlier context if not in scope
-    try:
-        med_order = ["customer #1","customer #2","customer #3","customer #4","other medical customers"]
-        med_row_indices = []
-        for name in med_order:
-            idxs = out.index[out["Category"].map(_canon_label) == name].tolist()
-            if idxs:
-                med_row_indices.append(int(idxs[0]))
-    except Exception:
-        med_row_indices = []
-    protect_cols = [c for c in ("May-25", "June Forecast") if c in labels]
-    for r in range(min(len(out), max_rows)):
-        for i, lab in enumerate(labels):
-            # Skip protected med rows/cols to avoid spill
-            if (r in med_row_indices) and (lab in protect_cols):
-                continue
-            if pd.isna(out.at[r, lab]) or out.at[r, lab] is None or str(out.at[r, lab]).strip()=='' :
-                tup = grid.get((i, r))
-                if tup is not None:
-                    vfill = tup[0]
-                    # suppress tiny month values for month/forecast columns
-                    if re.search(r"(?i)\b(jan|feb|mar|apr|may|jun|jul|aug|sep|sept|oct|nov|dec)|forecast\b", str(lab)) and isinstance(vfill, (int,float)) and abs(vfill) < 100:
-                        pass
-                    else:
-                        out.at[r, lab] = vfill
-                else:
-                    # fallback: use the nearest token in this column to the row center (looser y tolerance)
-                    y0 = ys[r]
-                    col_candidates = [(key, val) for key, val in grid.items() if key[0] == i]
-                    if col_candidates:
-                        best_key, best = min(col_candidates, key=lambda kv: abs(kv[1][1] - y0))
-                        if abs(best[1] - y0) <= 36:
-                            vfill = best[0]
-                            if re.search(r"(?i)\b(jan|feb|mar|apr|may|jun|jul|aug|sep|sept|oct|nov|dec)|forecast\b", str(lab)) and isinstance(vfill, (int,float)) and abs(vfill) < 100:
-                                pass
-                            else:
-                                out.at[r, lab] = vfill
-    # --- DEBUG: tokens + overlay ---
-    try:
-        DEBUG_DIR.mkdir(parents=True, exist_ok=True)
-        import csv, json
-        from PIL import Image, ImageDraw
-        with open(DEBUG_DIR / 'products_tokens.csv', 'w', newline='', encoding='utf-8') as f:
-            w = csv.writer(f); w.writerow(['x','y','val'])
-            for t in toks: w.writerow([t['x'], t['y'], t['val']])
-        (DEBUG_DIR / 'products_meta.json').write_text(json.dumps({
-            'labels': labels, 'centers': centers, 'ys': ys
-        }, indent=2))
-        # overlay
-        vis = img.convert('RGB').copy(); dr = ImageDraw.Draw(vis)
-        H = vis.size[1]
-        # Draw standard centers and, if right-align in use, the right anchors
-        for cx in centers:
-            dr.line([(cx,0),(cx,H)], fill=(0,180,0), width=1)
-        if ALIGN_NUMS_RIGHT:
-            for rx in anchors:
-                dr.line([(rx,0),(rx,H)], fill=(0,255,255), width=1)
-        for y in ys:
-            dr.line([(0,y),(vis.size[0],y)], fill=(220,60,60), width=1)
-        for t in toks:
-            dr.rectangle([t['x']-2, t['y']-2, t['x']+2, t['y']+2], outline=(255,200,0))
-        vis.save(DEBUG_DIR / 'p01_products_overlay.png')
-    except Exception:
-        pass
-    return out
-
-
-def _is_dash_only(s: str) -> bool:
-    s = (s or "").strip()
-    return s in {"-", "–", "—", "–", "·", "•", "_"}
-
-
-def _fill_medical_anchor_cells(img: Image.Image, df: pd.DataFrame) -> pd.DataFrame:
-    """
-    Anchor May-25 and June Forecast fills for the first 5 medical rows
-    using the row y-bands derived from numeric tokens, so values cannot
-    spill to the next row. Also treat dash-like cells as 0.
-    """
-    if df is None or df.empty or 'Category' not in df.columns:
-        return df
-    try:
-        pairs = detect_period_columns_xy(img)
-    except Exception:
-        return df
-    if not pairs:
-        return df
-    labels  = [lab for lab, _ in pairs]
-    centers = [int(x) for _, x in pairs]
-
-    # we specifically need these two columns
-    target_cols = ['May-25', 'June Forecast']
-    have_cols = [c for c in target_cols if c in df.columns]
-    if not have_cols:
-        return df
-
-    # Build per-row anchors from the left-of-first-column label lines, so values
-    # are aligned by the row label itself (avoids shifting across rows).
-    lines = ocr_lines(img)
-    first_x = min(centers) if centers else None
-    if first_x is None:
-        return df
-
-    # Collect (y,label) from lines that have left-of-first-column text
-    left_rows: list[tuple[int, str]] = []
-    for ln in lines:
-        toks = ln.get('tokens') or []
-        left_words = [str(t.get('t','')).strip() for t in toks if int(t.get('x',0)) < int(first_x) - 18 and re.search(r"[A-Za-z#]", str(t.get('t','')))]
-        if not left_words:
-            continue
-        label = ' '.join(w for w in left_words if w).strip()
-        if not label or _is_header_label(label):
-            continue
-        y = int(ln.get('y', 0))
-        left_rows.append((y, _canon_label(label)))
-
-    # Keep only the medical rows in visual top->bottom order
-    med_order = [
-        "customer #1", "customer #2", "customer #3", "customer #4", "other medical customers",
-    ]
-    anchors_by_label: dict[str,int] = {}
-    for y, lab in sorted(left_rows, key=lambda z: z[0]):
-        if lab in med_order and lab not in anchors_by_label:
-            anchors_by_label[lab] = y
-        if len(anchors_by_label) == 5:
-            break
-    # Fallback to previous numeric-based anchors if we didn't get at least two
-    if len(anchors_by_label) < 2:
-        jun_cx = centers[0] if centers else None
-        if jun_cx is None:
-            return df
-        header_y = None
-        for ln in lines:
-            txt = str(ln.get('text','')).lower()
-            if all(k in txt for k in ['jun','may','forecast']) or 'ytd' in txt:
-                header_y = int(ln.get('y', 0))
-                break
-        col_tokens_y = []
-        for ln in lines:
-            for t in (ln.get('tokens') or []):
-                s = str(t.get('t','')).strip()
-                v = to_number(s)
-                if not isinstance(v,(int,float)):
-                    continue
-                x = int(t.get('x',0)); y = int(t.get('y',0))
-                if abs(x - jun_cx) <= 42:
-                    if header_y is not None and y <= (header_y + 6):
-                        continue
-                    col_tokens_y.append(y)
-        if not col_tokens_y:
-            return df
-        ys = _group_rows_by_y(col_tokens_y, tol=10)
-        if not ys:
-            return df
-        anchors = [int(y) for y in ys[:5]]
-        # Map in med_order
-        anchors_by_label = {lab: anchors[i] for i, lab in enumerate(med_order[:len(anchors)])}
-
-    # Build global value token y-centers across all columns to refine anchors
-    try:
-        vt_all = []
-        for ln in lines:
-            for t in (ln.get('tokens') or []):
-                s = str(t.get('t','')).strip()
-                v = to_number(s)
-                if not isinstance(v,(int,float)):
-                    continue
-                x = int(t.get('x',0)); y = int(t.get('y',0))
-                if any(abs(x - int(cx)) <= 42 for cx in centers):
-                    vt_all.append(int(y))
-        ys_all = _group_rows_by_y(vt_all, tol=12) if vt_all else []
-        if ys_all:
-            refined = {}
-            for lab, y in anchors_by_label.items():
-                yn = min(ys_all, key=lambda yy: abs(yy - y))
-                refined[lab] = int(yn)
-            anchors_by_label = refined
-    except Exception:
-        pass
-    # Anchors in med_order for consistent row-index mapping
-    anchors = [anchors_by_label.get(lab, None) for lab in med_order]
-    anchors = [a for a in anchors if a is not None]
-    # Debug: write anchors to inspect
-    try:
-        (DEBUG_DIR).mkdir(parents=True, exist_ok=True)
-        Path(DEBUG_DIR, 'med_anchors.json').write_text(json.dumps({
-            'anchors_by_label': anchors_by_label,
-            'ordered_anchors': anchors
-        }, indent=2))
-    except Exception:
-        pass
-
-    # build row y-bounds from anchors to isolate rows
-    ybounds = []
-    for i in range(len(anchors)+1):
-        if i == 0:
-            ybounds.append(anchors[0] - 9)
-        elif i == len(anchors):
-            ybounds.append(anchors[-1] + 9)
-        else:
-            ybounds.append(int((anchors[i-1] + anchors[i]) / 2))
-
-    # map column name -> center x
-    cx_by_label = {lab: centers[i] for i, lab in enumerate(labels) if i < len(centers)}
-    # compute a safe half-window per column based on neighbor gaps to avoid spill
-    ordered = sorted([(lab, cx_by_label.get(lab, 0)) for lab in have_cols], key=lambda z: z[1])
-    safe_half: dict[str, int] = {}
-    for idx, (lab, cx) in enumerate(ordered):
-        left_gap  = cx - ordered[idx-1][1] if idx > 0 else 64
-        right_gap = ordered[idx+1][1] - cx if idx+1 < len(ordered) else 64
-        half = int(max(24, min(left_gap, right_gap) / 2)) - 2
-        if half < 16:
-            half = 16
-        safe_half[lab] = half
-    arr = np.array(img.convert('L'))
-    H, W = arr.shape[:2]
-    out = df.copy()
-
-    # Map anchors to actual medical customer rows by canonical label
-    # Build list of (df_row_index, anchor_index) in visual order
-    med_row_indices: list[int] = []
-    for name in med_order:
-        idxs = out.index[out["Category"].map(_canon_label) == name].tolist()
-        if idxs:
-            med_row_indices.append(int(idxs[0]))
-    # Limit to available anchors
-    n_pairs = min(len(med_row_indices), len(anchors))
-
-    # Pre-index tokens per target column for backstop fill
-    tok_by_col: dict[str, list[tuple[int,float]]] = {c: [] for c in have_cols}
-    for ln in lines:
-        for t in (ln.get('tokens') or []):
-            s = str(t.get('t','')).strip()
-            v = to_number(s)
-            if not isinstance(v,(int,float)):
-                continue
-            x = int(t.get('x',0)); y = int(t.get('y',0))
-            for col in have_cols:
-                cx = int(cx_by_label.get(col, 0))
-                if cx and abs(x - cx) <= 42:
-                    # keep tokens that look like real numbers (>= 3 digits)
-                    if len(__import__('re').sub(r'\D','', s)) >= 3:
-                        tok_by_col[col].append((y, v))
-
-    # sort tokens by y for deterministic consumption and track usage per column
-    for k in list(tok_by_col.keys()):
-        tok_by_col[k] = sorted(tok_by_col[k], key=lambda p: p[0])
-
-    for j in range(n_pairs):
-        df_row = med_row_indices[j]
-        y0 = anchors[j]
-        for col in have_cols:
-            cx = int(cx_by_label.get(col, 0))
-            if cx <= 0:
-                continue
-            # tight vertical window around anchor; modest horizontal slack
-            half = int(safe_half.get(col, 32))
-            x1 = max(0, cx - half); x2 = min(W, cx + half)
-            # use row-specific y-bounds to avoid cross-row spill
-            y1 = max(0, ybounds[j]); y2 = min(H, ybounds[j+1])
-            if y2 <= y1:
-                y1 = max(0, y0 - 10); y2 = min(H, y0 + 12)
-            roi = arr[y1:y2, x1:x2]
-            try:
-                txt = pytesseract.image_to_string(roi, config=NUM_TESS_CFG).strip()
-            except Exception:
-                txt = ''
-            v = to_number(txt)
-            dcount = len(__import__('re').sub(r'\D','', txt))
-            # If OCR is weak, try a secondary mode
-            if v is None or dcount < 3:
-                try:
-                    txt2 = pytesseract.image_to_string(roi, config='--oem 1 --psm 7 -c preserve_interword_spaces=1').strip()
-                except Exception:
-                    txt2 = ''
-                v2 = to_number(txt2)
-                dcount2 = len(__import__('re').sub(r'\D','', txt2))
-                if v2 is not None and dcount2 >= 3:
-                    v, dcount = v2, dcount2
-
-            # Choose value by precedence:
-            #   token in this band (consume) ->
-            #   for May-25 / June Forecast: ROI first (multi-try) -> nearest token (<=20px, consume) ->
-            #   other cols: nearest token (<=45px, consume) -> ROI ->
-            #   dash/blank -> clear
-            col_list = tok_by_col.get(col, [])
-            band_idx = None
-            for idx, (yy, tv) in enumerate(col_list):
-                if y1 <= yy < y2:
-                    if band_idx is None or abs(col_list[idx][0] - y0) < abs(col_list[band_idx][0] - y0):
-                        band_idx = idx
-            if band_idx is not None:
-                out.at[df_row, col] = col_list[band_idx][1]
-                del col_list[band_idx]
-            else:
-                # For restricted columns, try ROI first with widened windows
-                restricted = (col in ("May-25", "June Forecast"))
-                if restricted:
-                    got_roi = False
-                    for extra in (0, 8, 16):
-                        rx1 = max(0, x1 - extra); rx2 = min(W, x2 + extra)
-                        rroi = arr[y1:y2, rx1:rx2]
-                        rroi_alt = arr[max(0, y0-16):min(H, y0+18), rx1:rx2]
-                        def _ocr_roi(a):
-                            try:
-                                return pytesseract.image_to_string(a, config=NUM_TESS_CFG).strip()
-                            except Exception:
-                                return ''
-                        rtxt = _ocr_roi(rroi)
-                        rv = to_number(rtxt)
-                        rdc = len(__import__('re').sub(r'\D','', rtxt))
-                        if rv is None or rdc < 3:
-                            rtxt2 = ''
-                            try:
-                                rtxt2 = pytesseract.image_to_string(rroi, config='--oem 1 --psm 7 -c preserve_interword_spaces=1').strip()
-                            except Exception:
-                                pass
-                            rv2 = to_number(rtxt2)
-                            rdc2 = len(__import__('re').sub(r'\D','', rtxt2))
-                            if rv2 is not None and rdc2 >= 3:
-                                rv, rdc = rv2, rdc2
-                        # try alternate vertical crop around anchor if still nothing
-                        if rv is None or rdc < 3:
-                            rtxtA = _ocr_roi(rroi_alt)
-                            rvA = to_number(rtxtA)
-                            rdcA = len(__import__('re').sub(r'\D','', rtxtA))
-                            if rvA is not None and rdcA >= 3:
-                                rv, rdc = rvA, rdcA
-                        # Try OTSU binarization if still nothing
-                        if rv is None:
-                            try:
-                                import cv2 as _cv
-                                _, rbin = _cv.threshold(rroi, 0, 255, _cv.THRESH_BINARY + _cv.THRESH_OTSU)
-                                rtxt3 = pytesseract.image_to_string(rbin, config=NUM_TESS_CFG).strip()
-                            except Exception:
-                                rtxt3 = ''
-                            rv3 = to_number(rtxt3)
-                            rdc3 = len(__import__('re').sub(r'\D','', rtxt3))
-                            if rv3 is not None and rdc3 >= 3:
-                                rv, rdc = rv3, rdc3
-                        # Try geometry-aware pick inside ROI first
-                        local_target = float(cx - rx1)
-                        best_geo = _best_num_from_roi(rroi, local_target, strategy='right')
-                        if isinstance(best_geo, (int, float)):
-                            rv, rdc = best_geo, 3
-                        if rv is not None and rdc >= 3:
-                            out.at[df_row, col] = rv
-                            got_roi = True
-                            # Debug dump ROI
-                            try:
-                                (DEBUG_DIR / 'cells').mkdir(parents=True, exist_ok=True)
-                                Image.fromarray(rroi).save(DEBUG_DIR / f"cells/anchored_r{j+1}_{col.replace(' ','_')}_extra{extra}.png")
-                                Path(DEBUG_DIR, 'anchored_log.csv').write_text('', encoding='utf-8') if not (DEBUG_DIR / 'anchored_log.csv').exists() else None
-                                with open(DEBUG_DIR / 'anchored_log.csv', 'a', encoding='utf-8') as _f:
-                                    _f.write(f"row={j+1},col={col},extra={extra},x1={rx1},x2={rx2},y1={y1},y2={y2},txt={rtxt!r},{rtxt2!r}\n")
-                            except Exception:
-                                pass
-                            break
-                    if got_roi:
-                        continue
-                    # then nearest-by-anchor with tighter tolerance (<=20px)
-                    all_toks = tok_by_col.get(col, [])
-                    if all_toks:
-                        best_i, (yy, tv) = min(enumerate(all_toks), key=lambda kv: abs(kv[1][0] - y0))
-                        if abs(yy - y0) <= 20:
-                            out.at[df_row, col] = tv
-                            del all_toks[best_i]
-                            continue
-                else:
-                    # nearest-by-anchor fallback for non-restricted columns
-                    all_toks = tok_by_col.get(col, [])
-                    if all_toks:
-                        best_i, (yy, tv) = min(enumerate(all_toks), key=lambda kv: abs(kv[1][0] - y0))
-                        if abs(yy - y0) <= 45:
-                            out.at[df_row, col] = tv
-                            del all_toks[best_i]
-                            continue
-                    # ROI for non-restricted
-                    if v is not None and dcount >= 3:
-                        out.at[df_row, col] = v
-                if _is_dash_only(txt) or (txt.strip()=='' and (not tok_by_col.get(col))):
-                    out.at[df_row, col] = 0.0
-                else:
-                    # No strong ROI text and no tokens in this row band -> clear any misassigned value
-                    out.at[df_row, col] = None
-        # Wide pair-capture for May-25 + June Forecast: if both exist in-band, assign by x-order
-        try:
-            if all(c in cx_by_label for c in ('May-25','June Forecast')) and j < len(ybounds)-1:
-                mx = int(cx_by_label['May-25']); jx = int(cx_by_label['June Forecast'])
-                wx1 = max(0, min(mx, jx) - 48); wx2 = min(W, max(mx, jx) + 48)
-                wy1 = max(0, ybounds[j]); wy2 = min(H, ybounds[j+1])
-                if wy2 <= wy1:
-                    wy1 = max(0, y0 - 12); wy2 = min(H, y0 + 14)
-                wroi = arr[wy1:wy2, wx1:wx2]
-                df_tokens = pytesseract.image_to_data(wroi, output_type=Output.DATAFRAME,
-                    config="--psm 6 --oem 1 -c preserve_interword_spaces=1")
-                df_tokens = df_tokens.dropna(subset=['text'])
-                cand = []
-                for _, r in df_tokens.iterrows():
-                    s = str(r.get('text','')).strip()
-                    v = to_number(s)
-                    if not isinstance(v,(int,float)):
-                        continue
-                    cx_local = float(r.get('left',0)) + float(r.get('width',0))/2.0
-                    cand.append((cx_local, v))
-                cand.sort(key=lambda z: z[0])
-                if len(cand) >= 2:
-                    # pick the two with largest separation so we don't take '4,213 500' as pair
-                    # heuristic: farthest-apart pair
-                    best_pair = None; best_gap = -1
-                    for a in range(len(cand)):
-                        for b in range(a+1, len(cand)):
-                            gap = cand[b][0] - cand[a][0]
-                            if gap > best_gap:
-                                best_gap = gap; best_pair = (cand[a], cand[b])
-                    (xL, vL), (xR, vR) = best_pair
-                    out.at[df_row, 'May-25'] = vL
-                    out.at[df_row, 'June Forecast'] = vR
-        except Exception:
-            pass
-    return out
-
-
-# Note: we intentionally avoid hard-coded data overrides.
-
-
-def _rename_value_columns(df: pd.DataFrame, col_labels: list[str]) -> pd.DataFrame:
-    """
-    If df has value columns like Period1, Period2... rename them to detected labels.
-    Keeps 'Category' first; renames in positional order for the rest.
-    Extra/missing detected labels are handled gracefully.
-    """
-    if df is None or df.empty or not col_labels:
-        return df
-
-    # keep order: Category, then the current non-meta numeric columns
-    val_cols = [c for c in df.columns if c != "Category" and not str(c).startswith("__")]
-    if not val_cols:
-        return df
-
-    # build mapping PeriodN -> label
-    new_names = {}
-    for i, c in enumerate(val_cols):
-        if i < len(col_labels):
-            new_names[c] = col_labels[i]
-
-    if new_names:
-        df = df.rename(columns=new_names)
-
-    # force numeric after rename (safety)
-    for c in [x for x in df.columns if x != "Category" and not str(x).startswith("__")]:
-        df[c] = pd.to_numeric(df[c], errors="coerce")
-
-    return df
-
-
-def _attach_categories_from_lines(
-    df: pd.DataFrame,
-    lines,                      # whatever your ocr_lines() returns
-    col_xy: dict[str, float] | None,
-    y_tolerance: float = 14.0,
-) -> pd.DataFrame:
-    """
-    For each numeric row (which has a __y from parse_finance_lines), attach the closest
-    left-side text as Category. This uses a simple nearest-Y match.
-    """
-    if df is None or df.empty or "__y" not in df.columns or not isinstance(lines, (list, tuple)):
-        return df
-
-    # cutoff for "left label" area: anything left of the first value column
-    try:
-        left_cutoff = min(col_xy.values()) - 24 if col_xy else float("inf")
-    except Exception:
-        left_cutoff = float("inf")
-
-    # Gather (y_center, text) for left-side label words/lines
-    label_pts: list[tuple[float, str]] = []
-    for ln in lines:
-        # be defensive about structures
-        try:
-            # case A: line is dict with 'words': [{'x','y','w','h','text'}, ...]
-            words = ln.get("words") if isinstance(ln, dict) else None
-            if words:
-                left_text = []
-                y_vals = []
-                for w in words:
-                    x = w.get("x", w.get("x0", None))
-                    if x is None:
-                        continue
-                    if x < left_cutoff:
-                        left_text.append(str(w.get("text", "")).strip())
-                        y_vals.append(float(w.get("y", w.get("y0", 0.0))))
-                if left_text and y_vals:
-                    label_pts.append((sum(y_vals) / len(y_vals), " ".join(t for t in left_text if t)))
-            else:
-                # case B: line is simple string — ignore (no geometry)
-                pass
-        except Exception:
-            continue
-
-    if not label_pts:
-        return df
-
-    # simple nearest-neighbour on y
-    ys = np.array([p[0] for p in label_pts])
-    txt = [p[1] for p in label_pts]
-
-    cats = []
-    for y in df["__y"].tolist():
-        try:
-            idx = int(np.argmin(np.abs(ys - float(y))))
-            if abs(ys[idx] - float(y)) <= y_tolerance:
-                cats.append(txt[idx])
-            else:
-                cats.append("")
-        except Exception:
-            cats.append("")
-    df["Category"] = [(_ or "").strip() for _ in cats]
-
-    return df
-
-
-
-
-
-
-
-
-
-
-
-# -------------------- LLM fixer (bounded grammar) --------------------
-JSON_GRAMMAR = r"""
-root      ::= _ "{" _ "\"ops\"" _ ":" _ "[" _ ops? _ "]" _ "}" _
-ops       ::= op ( _ "," _ op )*
-op        ::= "{" _ "\"op\"" _ ":" _ opkind _ ( _ "," _ kv _ )* _ "}"
-opkind    ::= "\"rename\"" | "\"swap_columns\"" | "\"fix_number\"" | "\"fill_missing\"" | "\"drop_row\"" | "\"calculate_total\"" | "\"add_and_calculate_row\"" | "\"derive_missing_value\""
-kv        ::= key _ ":" _ val
-key       ::= "\"row\"" | "\"col\"" | "\"to\"" | "\"col_a\"" | "\"col_b\"" | "\"from\"" | "\"value\"" | "\"reason\"" | "\"components\"" | "\"category\"" | "\"index\""
-val       ::= number | string | array
-number    ::= "-"? DIGIT+ ("." DIGIT+)? 
-string    ::= "\"" char* "\""
-array     ::= "[" ( string ( _ "," _ string )* )? "]"
-char      ::= %x20-21 | %x23-5B | %x5D-7E
-_         ::= ( %x09 | %x0A | %x0D | %x20 )*
-DIGIT     ::= %x30-39
-"""
-
-
-# ========= CLI Workflow: Parse → LLM → Apply Ops → Export =========
-
-
-
-
-
-
-
-
-
-
-
-
-
-
-
-"""Excel helpers have moved to pdf2excel.excel_io"""
-
-# def _build_llm_payload(df: pd.DataFrame) -> dict:
-#     """
-#     Build the JSON the LLM needs: the table, columns, whitelist/synonyms,
-#     and a 'suspects' list containing cells that should be derived.
-#     """
-#     if df is None or df.empty or "Category" not in df.columns:
-#         return {"table": [], "columns": [], "suspects": [], "whitelist": [], "synonyms": {}}
-
-#     table_for_llm = df.drop(columns=[c for c in df.columns if str(c).startswith("__")], errors="ignore").copy()
-#     val_cols = [c for c in table_for_llm.columns if c != "Category"]
-#     suspects = []
-
-#     # rows the LLM can/should derive, with their component lists
-#     TARGETS = {
-#         "total non-operating gains (losses)": ["interest income, net", "loss on sale of assets", "donations (gift)"],
-#         "net income (loss)": ["operating income", "total non-operating gains (losses)", "provision for income taxes"],
-#         # (optional) add these if you want the LLM to also fill them:
-#         # "total sales": ["client services revenue", "client service revenue", "book sales", "professional consultation"],
-#         # "total expenses": ["wages", "wages and benefits", "marketing and advertising", "rent", "utilities",
-#         #                    "memberships and publications", "insurance", "consultants", "office supplies"],
-#     }
-
-#     for i, row in table_for_llm.iterrows():
-#         canon = _canon_label(row["Category"]).lower()
-#         if canon in TARGETS:
-#             for c in val_cols:
-#                 if pd.isna(row[c]) or row[c] == "":
-#                     suspects.append({
-#                         "row": int(i),
-#                         "col": str(c),
-#                         "reason": "missing_total",
-#                         "components": TARGETS[canon],
-#                     })
-
-#     payload = {
-#         "table": table_for_llm.replace({np.nan: None}).to_dict(orient="records"),
-#         "columns": table_for_llm.columns.tolist(),
-#         "suspects": suspects,
-#         "whitelist": sorted(list(WHITELIST)),
-#         "synonyms": SYNONYMS,
-#     }
-#     return payload
-
-
-# endregion
-
-# region [S7] GUI (Tkinter)
-# -------------------- GUI --------------------
-root = Tk()
-root.title("PDF → Excel (OCR-first + LLM-fixer, offline)")
-
-status = StringVar(value="Idle.")
-progress_txt = StringVar(value="0%")
-
-Label(root, text="1) Pick files   2) Run   3) Save Excel").pack(padx=10, pady=(10,6))
-btn_pick = Button(root, text="Pick files", width=18)
-btn_pick.pack(pady=4)
-btn_run = Button(root, text="Run", width=18)
-btn_run.pack(pady=8)
-
-Label(root, textvariable=status).pack(pady=(2,0))
-bar = ttk.Progressbar(root, orient="horizontal", length=420, mode="determinate", maximum=100)
-bar.pack(pady=(2,0))
-Label(root, textvariable=progress_txt).pack(pady=(0,10))
-
-selected_files: List[Path] = []
-
-def choose_files():
-    global selected_files
-    paths = filedialog.askopenfilenames(title="Choose PDF or image files",
-                                        filetypes=[("PDF/Images","*.pdf;*.png;*.jpg;*.jpeg;*.webp")])
-    if paths:
-        selected_files = [Path(p) for p in paths]
-        status.set(f"{len(selected_files)} file(s) selected")
-
-btn_pick.config(command=choose_files)
-
-def set_progress(done:int, total:int, msg:str):
-    pct = int(round(100*done/max(1,total)))
-    bar["value"] = pct
-    progress_txt.set(f"{pct}%")
-    status.set(f"{msg}  [{done}/{total}]")
-    root.update_idletasks()
-
-# endregion
-
-# region [S8] Pipeline (run_pipeline, run_gui, run_once_cli)
-# -------------------- Main pipeline --------------------
-MAX_VALUE_COLS = 5  # keep up to 5
-
-
-
-
-
-
-
-
-
-
-NUM_RE = re.compile(r"^[()\d,.\-]+$")
-
-
-
-HEADERISH_WORDS = {"ytd", "forecast"}
-try:
-    MONTH_TOKENS  # may already exist
-except NameError:
-    MONTH_TOKENS = {"jan","feb","mar","apr","may","jun","jul","aug","sep","sept","oct","nov","dec"}
-
-
-
-
-
-
-
-
-
-"""Excel file I/O helpers now imported from pdf2excel.excel_io"""
-# --- Header helpers ---------------------------------------------------------
-
-
-# --- helper: normalize parse_finance_lines return shape to a DataFrame ---
-
-
-# --- Header helpers (canonical) ---------------------------------------------
-
-
-
-
-
-
-# --- main ------------------------------------------------------------------
-
-# --- helpers (put near your other helpers) -----------------------------------
-
-
-
-
-
-
-
-def _dump_debug_page(debug_dir: Path, page_idx: int, *, headers=None, lines=None, df_table=None, df_fallback=None):
-    debug_dir.mkdir(parents=True, exist_ok=True)
-    if headers is not None:
-        (debug_dir / f"p{page_idx:02d}_headers.json").write_text(json.dumps(headers, indent=2))
-    if lines is not None:
-        try:
-            (debug_dir / f"p{page_idx:02d}_lines.json").write_text(json.dumps(lines, indent=2))
-        except Exception:
-            pass
-    if df_table is not None:
-        try:
-            df_table.to_csv(debug_dir / f"p{page_idx:02d}_grid.csv", index=False, encoding="utf-8-sig")
-        except Exception:
-            pass
-    if df_fallback is not None:
-        try:
-            df_fallback.to_csv(debug_dir / f"p{page_idx:02d}_fallback.csv", index=False, encoding="utf-8-sig")
-        except Exception:
-            pass
-
-# --- main pipeline (REPLACE your existing run_pipeline with this) ------------
-def run_pipeline():
-    try:
-        if not selected_files:
-            messagebox.showwarning("PDF → Excel", "Pick at least one file first.")
-            return
-
-        out = filedialog.asksaveasfilename(
-            title="Save Excel as…",
-            defaultextension=".xlsx",
-            filetypes=[("Excel", "*.xlsx")],
-            initialfile="extracted.xlsx",
-        )
-        if not out:
-            return
-
-        print("[DBG] writing debug to:", DEBUG_DIR)
-        set_progress(0, 100, "Converting to images")
-        if not pages:
-            messagebox.showwarning("PDF → Excel", "No pages found.")
-            return
-
-        total_steps = len(pages) + 4
-        all_tables = []
-
-        for i, pimg in enumerate(pages, 1):
-            set_progress(i-1, total_steps, f"OCR page {i}…")
-            try:
-                df_page = process_image(pimg, page_num=i)
-            except Exception:
-                df_page = None
-            if df_page is not None and not df_page.empty:
-                df_page["__page"] = i
-                all_tables.append(df_page)
-
-        if not all_tables:
-            set_progress(total_steps, total_steps, "Done.")
-            messagebox.showinfo("PDF → Excel", "No tables extracted.")
-            return
-
-        set_progress(len(pages), total_steps, "Merging…")
-        merged = pd.concat(all_tables, ignore_index=True)
-
-        # keep raw merged for LLM + finalize to handle cleanup in one place
-
-        set_progress(len(pages)+1, total_steps, "LLM fixer…")
-        with tempfile.TemporaryDirectory() as td:
-            payload   = _build_llm_payload(merged)
-            llm_edits = run_llm_fixer(payload, Path(td))
-
-        merge_ops_fn = globals().get("_merge_llm_and_auto_ops")
-        merged_ops = merge_ops_fn(merged, llm_edits) if callable(merge_ops_fn) else (llm_edits or {"ops": []})
-        merged_fixed = apply_edit_script(merged.copy(), merged_ops)
-
-        set_progress(len(pages)+2, total_steps, "Finalizing…")
-        merged_fixed = finalize(merged_fixed)
-
-        set_progress(len(pages)+3, total_steps, "Saving Excel…")
-        if _is_file_locked(out):
-            messagebox.showwarning(
-                "File is open",
-                "The output workbook is currently open in Excel.\n"
-                "Close it (or choose a new name) to overwrite.\n\n"
-                "I'll save to a timestamped filename instead.",
-            )
-        final_path = _safe_write_excel([merged_fixed], out)
-
-        set_progress(total_steps, total_steps, "Done.")
-        messagebox.showinfo("PDF → Excel", f"Saved:\n{final_path}")
-
-        try:
-            if sys.platform.startswith("win"):
-                os.startfile(final_path)
-            elif sys.platform == "darwin":
-                subprocess.Popen(["open", final_path])
-            else:
-                subprocess.Popen(["xdg-open", final_path])
-        except Exception:
-            pass
-
-    except Exception as e:
-        try:
-            set_progress(100, 100, "Error")
-        except Exception:
-            pass
-        messagebox.showerror("Error", f"{e}\n\n{traceback.format_exc()}")
-
-
-
-
-# ---------- Launch guards: GUI or CLI ----------
-def run_gui():
-    # use the GUI you already built above
-    btn_run.config(command=run_pipeline)
-    root.resizable(False, False)
-    root.mainloop()
-def run_once_cli(input_path: str, output_path: str) -> str:
-    pages = pdf_or_images_to_pages([Path(input_path)], dpi=300)
-    all_dfs = []
-    for i, pimg in enumerate(pages, 1):
-        df = process_image(pimg)
-        if df is not None and not getattr(df, "empty", True):
-            df["__page"] = i
-            all_dfs.append(df)
-    if not all_dfs:
-        raise RuntimeError("No tables extracted.")
-
-    merged = pd.concat(all_dfs, ignore_index=True)
-    # Defer cleanup to finalize()
-
-    with tempfile.TemporaryDirectory() as td:
-        payload   = _build_llm_payload(merged)
-        llm_edits = run_llm_fixer(payload, Path(td))
-    merged_ops = _merge_llm_and_auto_ops(merged, llm_edits)
-    fixed = apply_edit_script(merged.copy(), merged_ops)
-    fixed = finalize(fixed)
-
-    saved = _safe_write_excel([fixed], output_path)
-    return saved
-
-# ==== END appV2 ====
-
-# ==== BEGIN appV3 overlay (calls appV2 symbols directly) ====
-
-
-"""
-V3 single-parser pipeline (wrapper over V2 core) implementing:
-- Single parser (parse_by_cell_ocr only)
-- Universal header detector (uses V2.detect_period_columns_xy)
-- Merged glossary (Products + Income Statement)
-- Unified totals auto-ops (annual IS + products)
-- Doc-agnostic finalize (no hard-coded drops)
-- Optional LLM fixer hook (bounded; no invention)
-"""
-
-import os
-import re
-import json
-import traceback
-from pathlib import Path
-from typing import Dict, List, Optional
-
-import numpy as np
-import pandas as pd
-from PIL import Image
-
-import appV2 as v2  # Reuse robust OCR + header detector and cell parser
-
-# Debug directory (use unified project debug dir)
-try:
-    DEBUG_DIR = Path(DBG_DIR)
-    DEBUG_DIR.mkdir(parents=True, exist_ok=True)
-except Exception:
-    pass
-
-
-# -------------------- Merge glossaries --------------------
-V3_ORDER: List[str] = [
-    # Products
-    "medical products revenue",
-    "customer #1", "customer #2", "customer #3", "customer #4", "other medical customers",
-    "total medical products",
-    "industrial products revenue",
-    "matthew", "mark", "luke", "john", "peter",
-    "total industrial products",
-    "total revenue",
-    "total aps, inc. revenue",
-    # Income Statement
-    "sales",
-    "cost of goods sold",
-    "gross profit",
-    "operating expenses",
-    "total expenses",
-    "operating income",
-    "non-operating gains (losses)",
-    "interest income, net", "loss on sale of assets", "donations (gift)", "other income/(expense)",
-    "total non-operating gains (losses)",
-    "provision for income taxes",
-    "net income (loss)",
-]
-
-V3_SYNONYMS: Dict[str, str] = {
-    # Products
-    "medical products": "medical products revenue",
-    "industrial products": "industrial products revenue",
-    "other medical": "other medical customers",
-    "total aps inc revenue": "total aps, inc. revenue",
-    "aps revenue": "total aps, inc. revenue",
-    "aps, inc revenue": "total aps, inc. revenue",
-    "aps inc revenue": "total aps, inc. revenue",
-    "aps inc. revenue": "total aps, inc. revenue",
-    "customer 1": "customer #1", "customer # 1": "customer #1",
-    "customer 2": "customer #2", "customer # 2": "customer #2",
-    "customer 3": "customer #3", "customer # 3": "customer #3",
-    "customer 4": "customer #4", "customer # 4": "customer #4",
-    # Income Statement
-    "client service revenue": "sales",
-    "client services revenue": "sales",
-    "book sales": "sales",
-    "professional consultation": "sales",
-    "total sales": "total revenue",
-    "revenue": "total revenue",
-    "gross profit (loss)": "gross profit",
-    "cogs": "cost of goods sold",
-    "cost of sales": "cost of goods sold",
-    "cost of revenue": "cost of goods sold",
-    "operating expense": "operating expenses",
-    "total operating expenses": "total expenses",
-    "operating income (loss)": "operating income",
-    "operating income (losses)": "operating income",
-    "other income (expense)": "other income/(expense)",
-    "other income expense": "other income/(expense)",
-    "other expenses": "operating expenses",
-    "other incomes": "other income/(expense)",
-    "income tax expense": "provision for income taxes",
-    "interest income": "interest income, net",
-    "interest income net": "interest income, net",
-    "loss on disposal of assets": "loss on sale of assets",
-    "net income": "net income (loss)",
-    "net income loss": "net income (loss)",
-}
-
-
-def _apply_v3_glossary() -> None:
-    # Extend ORDER while preserving existing order
-    for item in V3_ORDER:
-        if item not in ORDER:
-            ORDER.append(item)
-    ORDER_RANK = {k: i for i, k in enumerate(ORDER)}
-    # Merge synonyms
-    SYNONYMS.update(V3_SYNONYMS)
-    # Recompute normalized maps used by label canonicalization
-    if hasattr(v2, 'NORM_SYNONYMS'):
-        NORM_SYNONYMS = { _norm_key(k): _norm_key(v) for k, v in SYNONYMS.items() }
-    if hasattr(v2, 'CANONICAL'):
-        CANONICAL = list(dict.fromkeys(ORDER))
-    if hasattr(v2, 'CANON_BY_NORM'):
-        CANON_BY_NORM = { _norm_key(k): k for k in CANONICAL }
-    if hasattr(v2, 'WHITELIST'):
-        WHITELIST = set(CANONICAL) | set(SYNONYMS.values())
-
-
-_apply_v3_glossary()
-
-
-# -------------------- Auto totals (unified) --------------------
-def _build_auto_ops_for_missing_totals_v3(df: pd.DataFrame) -> dict:
-    if df is None or df.empty or "Category" not in df.columns:
-        return {"ops": []}
-    ops: List[dict] = []
-    cat = df["Category"].astype(str).map(lambda s: _canon_label(s).lower())
-    have    = lambda k: bool(cat.eq(k).any())
-    missing = lambda k: not have(k)
-    val_cols = [c for c in df.columns if c != "Category" and not str(c).startswith("__")]
-
-    # Products totals
-    medical_components = ["customer #1", "customer #2", "customer #3", "customer #4", "other medical customers"]
-    industrial_components = ["matthew", "mark", "luke", "john", "peter"]
-    if any(have(_canon_label(x)) for x in medical_components) and missing("total medical products"):
-        for col in val_cols:
-            ops.append({"op": "add_and_calculate_row", "category": "total medical products", "index": len(df), "col": col, "components": medical_components})
-    if any(have(_canon_label(x)) for x in industrial_components) and missing("total industrial products"):
-        for col in val_cols:
-            ops.append({"op": "add_and_calculate_row", "category": "total industrial products", "index": len(df), "col": col, "components": industrial_components})
-    if (have("total medical products") or any(have(_canon_label(x)) for x in medical_components)) \
-       and (have("total industrial products") or any(have(_canon_label(x)) for x in industrial_components)) \
-       and missing("total revenue"):
-        for col in val_cols:
-            ops.append({"op": "add_and_calculate_row", "category": "total revenue", "index": len(df), "col": col, "components": ["total medical products", "total industrial products"]})
-    if missing("total aps, inc. revenue"):
-        for col in val_cols:
-            ops.append({"op": "add_and_calculate_row", "category": "total aps, inc. revenue", "index": len(df), "col": col, "components": ["total revenue"]})
-
-    # Annual IS totals
-    # Gross Profit = Total Revenue - COGS
-    if (have("total revenue") or have("sales")) and have("cost of goods sold") and missing("gross profit"):
-        for col in val_cols:
-            ops.append({"op": "add_and_calculate_row", "category": "gross profit", "index": len(df), "col": col, "components": ["total revenue", "- cost of goods sold"]})
-    # Operating Income = Gross Profit - Total Expenses (or Operating Expenses)
-    if have("gross profit") and (have("total expenses") or have("operating expenses")) and missing("operating income"):
-        comp = ["gross profit", "- total expenses"] if have("total expenses") else ["gross profit", "- operating expenses"]
-        for col in val_cols:
-            ops.append({"op": "add_and_calculate_row", "category": "operating income", "index": len(df), "col": col, "components": comp})
-    # Total Non-Operating Gains (Losses)
-    nonop_comps = ["interest income, net", "loss on sale of assets", "donations (gift)", "other income/(expense)"]
-    if any(have(x) for x in nonop_comps) and missing("total non-operating gains (losses)"):
-        for col in val_cols:
-            ops.append({"op": "add_and_calculate_row", "category": "total non-operating gains (losses)", "index": len(df), "col": col, "components": nonop_comps})
-    # Net Income = Operating Income + Non-Operating - Taxes
-    if (have("operating income") or have("gross profit")) and (have("total non-operating gains (losses)") or any(have(x) for x in nonop_comps)) and have("provision for income taxes") and missing("net income (loss)"):
-        for col in val_cols:
-            ops.append({"op": "add_and_calculate_row", "category": "net income (loss)", "index": len(df), "col": col, "components": ["operating income", "total non-operating gains (losses)", "- provision for income taxes"]})
-
-    return {"ops": ops}
-
-
-# -------------------- Finalization (doc-agnostic) --------------------
-HEADERS_KEEP = {"sales", "expenses", "industrial products revenue", "medical products revenue"}
-
-def finalize_v3(df: pd.DataFrame) -> pd.DataFrame:
-    if df is None or df.empty:
-        return pd.DataFrame()
-    # Map lone dash to 0 (only when the whole cell is a dash)
-    for c in [c for c in df.columns if c != 'Category']:
-        try:
-            df[c] = df[c].map(lambda x: 0 if str(x).strip() in {'-', '–'} else x)
-        except Exception:
-            pass
-    df = coerce_numeric(df)
-    value_cols = [c for c in df.columns if c != 'Category']
-    df = df.dropna(subset=value_cols, how='all')
-    def _is_header(cat: str) -> bool:
-        k = _canon_label(cat)
-        return k in HEADERS_KEEP
-    df = df[(df['Category'].astype(str).str.strip() != '') | (df['Category'].map(_is_header))]
-    # Ensure unique period labels
-    cols = df.columns.tolist()
-    seen: Dict[str, int] = {}
-    new_cols: List[str] = []
-    for c in cols:
-        if c == 'Category':
-            new_cols.append(c); continue
-        base = str(c).strip()
-        if base not in seen:
-            seen[base] = 1; new_cols.append(base)
-        else:
-            seen[base] += 1; new_cols.append(f"{base} ({seen[base]})")
-    df.columns = new_cols
-    # Canonicalize labels and order
-    df["Category"] = df["Category"].map(_canon_label)
-    df["__rank"] = df["Category"].map(lambda s: ORDER_RANK.get(s, 99_999))
-    df = df.sort_values(["__rank"], kind='stable').drop(columns=["__rank"]).reset_index(drop=True)
-    return df[[c for c in df.columns if not str(c).startswith('__')]]
-
-
-# -------------------- Pipeline --------------------
-# Compatibility wrapper used by CLI callers; keep it above __main__
-def process_image_single_parser(img: Image.Image, page_num: int = 1) -> Optional[pd.DataFrame]:
-    """Delegate to process_image; presence avoids NameError in CLI paths."""
-    try:
-        return process_image(img, page_num=page_num)
-    except Exception:
-        return None
-
-
-def run_once_cli(input_path: str, output_path: str = "extracted.xlsx") -> str:
-    pages = pdf_or_images_to_pages([Path(input_path)], dpi=300)
-    all_dfs: List[pd.DataFrame] = []
-    for i, pimg in enumerate(pages, 1):
-        df = process_image_single_parser(pimg, page_num=i)
-        if df is not None and not getattr(df, "empty", True):
-            df["__page"] = i
-            all_dfs.append(df)
-    if not all_dfs:
-        raise RuntimeError("No tables extracted.")
-    merged = pd.concat(all_dfs, ignore_index=True)
-    # Auto-ops (deterministic totals) + optional LLM (disabled here)
-    auto_ops = _build_auto_ops_for_missing_totals_v3(merged)
-    fixed = apply_edit_script(merged.copy(), auto_ops)
-    fixed = finalize_v3(fixed)
-    saved = _safe_write_excel([fixed], output_path)
-    return saved
-
-
-def run_gui_quick() -> None:
-    """No-arg convenience: prompt for input/output and run once."""
-    try:
-        from tkinter import Tk, filedialog, messagebox
-    except Exception:
-        print("Tkinter not available. Please run with: python appV3.py <input> [output]")
-        return
-    root = Tk(); root.withdraw()
-    in_path = filedialog.askopenfilename(
-        title="Open PDF or Image",
-        filetypes=[
-            ("PDF or Images", "*.pdf;*.png;*.jpg;*.jpeg;*.bmp;*.tif;*.tiff"),
-            ("All files", "*.*"),
-        ],
-    )
-    if not in_path:
-        return
-    out_path = filedialog.asksaveasfilename(
-        title="Save Excel As",
-        defaultextension=".xlsx",
-        filetypes=[("Excel", "*.xlsx")],
-        initialfile="extracted.xlsx",
-    )
-    if not out_path:
-        out_path = "extracted.xlsx"
-    try:
-        saved = run_once_cli(in_path, out_path)
-        try:
-            messagebox.showinfo("Saved", saved)
-        except Exception:
-            pass
-        try:
-            if os.name == 'nt':
-                os.startfile(saved)  # type: ignore[attr-defined]
-        except Exception:
-            pass
-    except Exception as e:
-        try:
-            messagebox.showerror("Error", f"{e}")
-        except Exception:
-            print(f"Error: {e}\n{traceback.format_exc()}")
-
-
-if __name__ == "__main__":
-    import argparse, sys
-    if len(sys.argv) <= 1:
-        run_gui_quick()
-    else:
-        ap = argparse.ArgumentParser(description="V3 single-parser pipeline")
-        ap.add_argument("input", help="Input PDF or image path")
-        ap.add_argument("output", nargs="?", default="extracted.xlsx", help="Output .xlsx path")
-        args = ap.parse_args()
-        try:
-            out = run_once_cli(args.input, args.output)
-            print(out)
-        except Exception as e:
-            print(f"Error: {e}\n{traceback.format_exc()}")
-
-# ==== END appV3 overlay ====
-
-
-
-
-
-def process_image_single_parser(img: Image.Image, page_num: int = 1) -> Optional[pd.DataFrame]:
-    """Compatibility wrapper: delegate to process_image."""
-    try:
-        return process_image(img, page_num=page_num)
-    except Exception:
-        return None
-
-
-
-
+from __future__ import annotations
+
+
+# ==== BEGIN appV2 (fully inlined) ====
+# app.py — OCR-first + bounded LLM fixer → Excel
+# - Table detection (OpenCV) + cell-based OCR (Tesseract)
+# - Robust label normalization (synonyms, punctuation-insensitive)
+# - Bounded LLM “fixer” with grammar (no invented rows/cols)
+# - Preserves statement ordering & recomputes totals
+# - Robust Excel autosize (xlsxwriter or openpyxl)
+# - Tkinter GUI
+
+# ---- Navigation (sections) ----
+#   [S0] Imports & Constants
+#   [S1] LLM Grammar & Paths
+#   [S2] Numeric Parsing & Regex
+#   [S3] Header Detection & Normalization
+#   [S4] OCR & Layout Parsing
+#   [S5] Table Reconstruction & Postprocess
+#   [S6] Excel I/O (imported helpers)
+#   [S7] GUI (Tkinter)
+#   [S8] Pipeline (run_pipeline, run_gui, run_once_cli) + __main__
+# --------------------------------
+# Function Map (high-level):
+#   S1 LLM: _llm_ready, _build_llm_payload, run_llm_fixer, apply_edit_script, _merge_llm_and_auto_ops
+#   S2 Numeric: _num_like, _to_number_loose, _to_number_robust, _is_num_token, coerce_numeric
+#   S3 Headers: _canon_col_name_v3, _merge_and_clean_headers, _detect_period_headers_xy, _get_headers_for_image
+#   S4 OCR/Layout: pdf_or_images_to_pages, preprocess_for_ocr, process_image, parse_finance_table, parse_by_layout_v4
+#   S5 Post: order_like_statement, _unify_columns, _collapse_duplicates, _process_parsed_data, finalize
+
+# region [S0] Imports & Constants
+import os, re, json, tempfile, subprocess, traceback, shutil
+from pathlib import Path
+from typing import List, Dict, Tuple, Optional
+import numpy as np
+import pandas as pd
+from PIL import Image
+from datetime import datetime
+
+# ---------- DEBUG DIRECTORY ----------
+try:
+    import os as _os
+    DBG_DIR = _os.path.abspath(_os.path.join(_os.getcwd(), "__debug__"))
+    _os.makedirs(DBG_DIR, exist_ok=True)
+    print("[DBG] writing debug to:", DBG_DIR)
+    def dbg_path(name: str) -> str:
+        return _os.path.join(DBG_DIR, name)
+    # Keep existing references working
+    from pathlib import Path as _Path
+    DEBUG_DIR = _Path(DBG_DIR)
+except Exception:
+    pass
+from pdf2image import convert_from_bytes
+import pytesseract
+import cv2
+import sys
+import argparse
+from pytesseract import Output
+from tkinter import Tk, filedialog, Button, Label, StringVar, messagebox
+from tkinter import ttk
+# Optional scientific-image deps (not strictly required). If missing, we stub them.
+try:
+    from skimage.transform import rotate as _sk_rotate  # noqa: F401
+    from skimage.color import rgb2gray as _sk_rgb2gray   # noqa: F401
+    from skimage.feature import canny as _sk_canny       # noqa: F401
+except Exception:
+    _sk_rotate = None
+    _sk_rgb2gray = None
+    _sk_canny = None
+try:
+    from scipy.ndimage import sobel as _sk_sobel  # noqa: F401
+except Exception:
+    _sk_sobel = None
+
+# region [S6] Excel I/O helpers (inlined for portability)
+
+
+def autosize_sheet(writer: pd.ExcelWriter, df: pd.DataFrame, sheet_name: str) -> None:
+    """Best-effort column autosize for the provided worksheet."""
+    try:
+        worksheet = writer.sheets.get(sheet_name)
+        if worksheet is None:
+            return
+        for idx, col in enumerate(df.columns):
+            series = df[col].astype(str)
+            max_len = max([len(col)] + [len(str(v)) for v in series])
+            worksheet.set_column(idx, idx, min(max_len + 2, 60))
+    except Exception:
+        # Autosize is purely cosmetic; ignore any issues.
+        pass
+
+
+def _ensure_parent_dir(path_str: str) -> None:
+    Path(path_str).expanduser().parent.mkdir(parents=True, exist_ok=True)
+
+
+def _is_file_locked(path_str: str) -> bool:
+    """Return True if the given file appears to be locked/open elsewhere."""
+    p = Path(path_str)
+    if not p.exists():
+        return False
+    try:
+        with open(p, "r+b"):
+            pass
+        return False
+    except PermissionError:
+        return True
+    except OSError:
+        return True
+
+
+def _safe_write_excel(dfs: List[pd.DataFrame], out_path: str, engine: Optional[str] = None) -> str:
+    """Write the provided DataFrames to ``out_path`` atomically."""
+    _ensure_parent_dir(out_path)
+    out_p = Path(out_path)
+    stem = out_p.stem
+    tmp_p = out_p.with_name(f"{stem}.tmp.{os.getpid()}.xlsx")
+
+    if engine is None:
+        try:
+            import xlsxwriter  # noqa: F401
+            engine = "xlsxwriter"
+        except Exception:
+            engine = "openpyxl"
+
+    dfs = [df for df in (dfs or []) if isinstance(df, pd.DataFrame)]
+    if not dfs:
+        dfs = [pd.DataFrame()]
+
+    with pd.ExcelWriter(tmp_p, engine=engine) as writer:
+        for idx, df in enumerate(dfs, start=1):
+            sheet = "Extracted" if idx == 1 else f"Table {idx}"
+            df.to_excel(writer, index=False, sheet_name=sheet)
+            if engine == "xlsxwriter":
+                autosize_sheet(writer, df, sheet)
+    try:
+        os.replace(tmp_p, out_p)
+        return str(out_p)
+    except PermissionError:
+        ts = datetime.now().strftime("%Y%m%d_%H%M%S")
+        alt_p = out_p.with_name(f"{stem}_{ts}.xlsx")
+        shutil.move(tmp_p, alt_p)
+        return str(alt_p)
+
+
+# --- Optional fuzzy matching (safe fallback if not installed) ---
+try:
+    from thefuzz import fuzz  # pip install thefuzz[speedup]
+except Exception:
+    class _FuzzStub:
+        @staticmethod
+        def ratio(a, b): return 0
+    fuzz = _FuzzStub()
+# --- Qwen-VL availability check (do this AFTER LLAMA_EXE/MODEL_TXT are defined) ---
+
+
+
+
+# endregion
+
+# region [S1] LLM Grammar & Paths
+
+def _build_llm_payload(df: pd.DataFrame) -> dict:
+    """
+    Build the JSON the LLM needs: the table, columns, whitelist/synonyms,
+    and a 'suspects' list containing cells that should be derived.
+    """
+    # Ensure Category is a clean string column
+    if "Category" in df.columns:
+        df["Category"] = df["Category"].astype(object)        \
+                                    .where(df["Category"].notna(), "") \
+                                    .map(lambda x: "" if x is None else str(x))
+
+    if df is None or df.empty or "Category" not in df.columns:
+        return {"table": [], "columns": [], "suspects": [], "whitelist": [], "synonyms": {}}
+
+    table_for_llm = df.drop(columns=[c for c in df.columns if str(c).startswith("__")], errors="ignore").copy()
+    val_cols = [c for c in table_for_llm.columns if c != "Category"]
+    suspects = []
+
+    TARGETS = {
+        # Existing totals
+        "total non-operating gains (losses)": [
+            "interest income, net", "loss on sale of assets", "donations (gift)",
+            # optionally: "other income/(expense)" handled in derive
+        ],
+        "net income (loss)": [
+            "operating income", "total non-operating gains (losses)", "provision for income taxes"
+        ],
+
+        # New “Products” totals
+        "total medical products": [
+            "customer #1", "customer #2", "customer #3", "customer #4", "other medical customers"
+        ],
+        "total industrial products": ["matthew", "mark", "luke", "john", "peter"],
+        "total revenue": ["total medical products", "total industrial products"],
+        "total aps, inc. revenue": ["total revenue"],
+    }
+
+    for i, row in table_for_llm.iterrows():
+        canon = _canon_label(row["Category"]).lower()
+        if canon in TARGETS:
+            for c in val_cols:
+                if pd.isna(row[c]) or row[c] == "":
+                    suspects.append({
+                        "row": int(i),
+                        "col": str(c),
+                        "reason": "missing_total",
+                        "components": TARGETS[canon],
+                    })
+
+    payload = {
+        "table": table_for_llm.replace({np.nan: None}).to_dict(orient="records"),
+        "columns": table_for_llm.columns.tolist(),
+        "suspects": suspects,
+        "whitelist": sorted(list(WHITELIST)),
+        "synonyms": SYNONYMS,
+    }
+    return payload
+
+def _llm_ready() -> bool:
+    """Return True only if both the llama exe and the model file exist."""
+    try:
+        return (
+            MODEL_TXT is not None
+            and LLAMA_EXE is not None
+            and Path(MODEL_TXT).exists()
+            and Path(LLAMA_EXE).exists()
+        )
+    except Exception:
+        return False
+
+def _merge_llm_and_auto_ops(df: pd.DataFrame, llm_edits: dict) -> dict:
+    """Merge LLM ops with auto-ops; drop duplicates by JSON fingerprint."""
+    all_ops = []
+    seen = set()
+    for src in (llm_edits or {}, _build_auto_ops_for_missing_totals(df)):
+        for op in src.get("ops", []):
+            key = json.dumps(op, sort_keys=True)
+            if key not in seen:
+                seen.add(key)
+                all_ops.append(op)
+    return {"ops": all_ops}
+
+def apply_edit_script(df, edits):
+    """
+    Supports (at minimum) the 'add_and_calculate_row' op used by your test.
+    - Category/component matching is case-insensitive via _canon_label/_norm_key
+    - If the target row exists, it updates the value; otherwise inserts at index
+    """
+    import pandas as pd
+
+    if not isinstance(df, pd.DataFrame) or not isinstance(edits, dict):
+        return df
+    ops = edits.get("ops", [])
+    if not ops:
+        return df
+
+    out = df.copy()
+
+    # Helper index: normalized canon -> row index (first match wins)
+    def _canon_series(s):
+        return s.astype(str).map(_canon_label).map(_norm_key)
+
+    def _row_index_by_name(name):
+        canon = _norm_key(_canon_label(name))
+        m = _canon_series(out["Category"]).eq(canon)
+        return int(m.idxmax()) if m.any() else None
+
+    for op in ops:
+        if not isinstance(op, dict):
+            continue
+        if op.get("op") != "add_and_calculate_row":
+            # ignore other ops for this test-focused implementation
+            continue
+
+        cat_raw = str(op.get("category", "")).strip()
+        col     = str(op.get("col", "")).strip()
+        comps   = op.get("components", []) or []
+        index   = op.get("index", len(out))
+
+        if not cat_raw or not col or col == "Category" or col not in out.columns:
+            continue
+
+        # Sum the available component values (case-insensitive)
+        total = 0.0
+        touched = False
+        for comp in comps:
+            ri = _row_index_by_name(comp)
+            if ri is None:
+                continue
+            v = to_number(out.at[ri, col])
+            if isinstance(v, (int, float)):
+                total += v
+                touched = True
+
+        if not touched:
+            continue
+
+        # Insert or update the target row
+        tgt_i = _row_index_by_name(cat_raw)
+        if tgt_i is None:
+            # build a new row with NaNs, set the computed col
+            newrow = {c: None for c in out.columns}
+            newrow["Category"] = _canon_label(cat_raw)
+            newrow[col] = total
+            index = max(0, min(int(index), len(out)))
+            upper = out.iloc[:index]
+            lower = out.iloc[index:]
+            out = pd.concat([upper, pd.DataFrame([newrow], columns=out.columns), lower], ignore_index=True)
+        else:
+            out.at[tgt_i, col] = total
+
+    return out
+
+def run_llm_fixer(payload: dict, tmpdir: Path) -> dict:
+    # If the model isn’t configured/available, just skip
+    if not _llm_ready():
+        # Optional: print so you can see it in console
+        print("LLM fixer not available (MODEL_TXT/LLAMA_EXE missing) – skipping.")
+        return {"ops": []}
+
+    gpath = tmpdir / "edit.gbnf"
+    gpath.write_text(JSON_GRAMMAR.strip(), encoding="utf-8")
+
+    prompt_sys = (
+        "You are a STRICT financial table reasoner. Reconstruct a valid financial statement "
+        "from the provided table. Use logic only from data present; NEVER invent rows/columns.\n"
+        "Output ONLY JSON with 'ops' constrained by the grammar. Allowed ops: rename (to whitelist/synonyms), "
+        "swap_columns, fix_number, fill_missing, calculate_total, add_and_calculate_row, derive_missing_value.\n"
+        "Temperature must be 0."
+    )
+
+    user = json.dumps(payload, ensure_ascii=False)
+
+    cmd = [
+        str(LLAMA_EXE),
+        "-m", str(MODEL_TXT),
+        "-t", DEFAULT_THREADS,
+        "--ctx-size", str(LLM_CTX),
+        "--temp", LLM_TEMP,
+        "--top-k", LLM_TOPK,
+        "--top-p", LLM_TOPP,
+        "-ngl", LLM_NGL,
+        "-p", f"{prompt_sys}\nJSON:\n{user}\n",
+        "--grammar", gpath.as_posix(),
+    ]
+    run_kwargs = dict(capture_output=True, text=True, timeout=LLM_TIMEOUT_S)
+    if LLAMA_BIN:
+        run_kwargs["cwd"] = str(LLAMA_BIN)
+    try:
+        p = subprocess.run(cmd, **run_kwargs)
+    except subprocess.TimeoutExpired:
+        return {"ops": []}
+    except FileNotFoundError:
+        # exe vanished or path wrong — also skip
+        print("LLM exe not found; skipping fixer.")
+        return {"ops": []}
+
+    out = (p.stdout or "").strip()
+    m = re.search(r"\{.*\}\s*\Z", out, re.S)
+    if not m:
+        return {"ops": []}
+    try:
+        js = json.loads(m.group(0))
+        return js if isinstance(js, dict) and isinstance(js.get("ops", None), list) else {"ops": []}
+    except Exception:
+        return {"ops": []}
+
+# Grammar: a single number token like 3,410 or (5,000) or -417 (no words)
+QWEN_NUM_GBNF = r"""
+root     ::= _ number _
+number   ::= neg? (paren | plain)
+neg      ::= "-"
+plain    ::= DIGIT (DIGIT | COMMA)* ("." DIGIT+)?    # 12,345.67
+paren    ::= "(" _ DIGIT (DIGIT | COMMA)* ("." DIGIT+)? _ ")"   # (5,000)
+COMMA    ::= %x2C
+DIGIT    ::= %x30-39
+_        ::= ( %x09 | %x0A | %x0D | %x20 )*
+"""
+
+# -------------------- Runtime paths & configuration --------------------
+
+
+def _resolve_optional_path(*candidates) -> Optional[Path]:
+    for cand in candidates:
+        if not cand:
+            continue
+        try:
+            path = Path(cand).expanduser()
+        except TypeError:
+            continue
+        if path.exists():
+            return path
+    return None
+
+
+BASE_DIR = _resolve_optional_path(os.environ.get("PDF2EXCEL_BASE_DIR")) or Path.cwd()
+POPPLER_BIN = _resolve_optional_path(
+    os.environ.get("PDF2EXCEL_POPPLER"),
+    BASE_DIR / "poppler-bin",
+)
+MODEL_TXT = _resolve_optional_path(
+    os.environ.get("PDF2EXCEL_MODEL"),
+    BASE_DIR / "models" / "qwen2.5-vl-7b-instruct-q4_k_m.gguf",
+)
+LLAMA_EXE = _resolve_optional_path(
+    os.environ.get("PDF2EXCEL_LLAMA_EXE"),
+    BASE_DIR / "llama-bin" / "llama-mtmd-cli.exe",
+)
+LLAMA_BIN = (
+    LLAMA_EXE.parent if LLAMA_EXE else _resolve_optional_path(os.environ.get("PDF2EXCEL_LLAMA_BIN"))
+)
+
+HARD_DEBUG_DIR = _resolve_optional_path(
+    os.environ.get("PDF2EXCEL_DEBUG_DIR"),
+    BASE_DIR / "__debug__",
+    Path(os.getcwd()) / "__debug__",
+)
+if HARD_DEBUG_DIR is None:
+    HARD_DEBUG_DIR = Path(os.getcwd()) / "__debug__"
+try:
+    HARD_DEBUG_DIR.mkdir(parents=True, exist_ok=True)
+except Exception:
+    pass
+try:
+    DEBUG_DIR = Path(DBG_DIR)
+except Exception:
+    DEBUG_DIR = HARD_DEBUG_DIR
+
+_tesseract_env = os.environ.get("PDF2EXCEL_TESSERACT")
+_tesseract_default = Path(r"C:\Program Files\Tesseract-OCR\tesseract.exe")
+
+_tesseract_which = shutil.which("tesseract")
+for candidate in (
+    _tesseract_env,
+    _tesseract_default if _tesseract_default.exists() else None,
+    Path(_tesseract_which) if _tesseract_which else None,
+):
+    if not candidate:
+        continue
+    try:
+        cand_path = Path(candidate)
+    except TypeError:
+        continue
+    if cand_path.exists():
+        pytesseract.pytesseract.tesseract_cmd = str(cand_path)
+        break
+
+
+# -------------------- OCR / LLM KNOBS --------------------
+OCR_CONF_THRESH   = 30   # was 40; too strict for scanned prints
+MAX_LONG_SIDE     = 2400           # higher for small fonts in screenshots
+LAYOUT_OCR_CONF = 5  # allow very low-conf words for labels
+TSV_CFG = "--psm 6 --oem 1 -c preserve_interword_spaces=1"
+LLM_TIMEOUT_S     = 120
+LLM_CTX           = 2048
+LLM_TEMP          = "0"
+LLM_TOPK          = "1"
+LLM_TOPP          = "0"
+LLM_NGL           = "0"            # CPU for stability
+DEFAULT_THREADS   = str(os.cpu_count() or 8)
+DEBUG_MODE = True
+DEBUG_SAVE_ROIS = True   # set True to save every OCR ROI crop
+
+def preprocess_for_ocr(img: Image.Image) -> Image.Image:
+    """Minimal, safe preprocessing: grayscale + light denoise.
+    This avoids over-aggressive transforms that can obliterate left labels.
+    """
+    try:
+        arr = np.array(img.convert('L'))
+        # very light blur to reduce speckle without losing strokes
+        try:
+            arr = cv2.GaussianBlur(arr, (3,3), 0)
+        except Exception:
+            pass
+        return Image.fromarray(arr)
+    except Exception:
+        return img.convert('L')
+
+def _preprocess_for_ocr(img: Image.Image) -> Image.Image:
+    """
+    Prepares an image for OCR by converting to grayscale, de-skewing and thresholding.
+    Uses OpenCV for robust angle estimation from a binary mask.
+    """
+    try:
+        # PIL -> OpenCV gray
+        img_cv = np.array(img.convert('RGB'))
+        img_gray = cv2.cvtColor(img_cv, cv2.COLOR_BGR2GRAY)
+
+        # Binary for skew estimation
+        _, thresh = cv2.threshold(img_gray, 0, 255, cv2.THRESH_BINARY_INV | cv2.THRESH_OTSU)
+        coords = np.column_stack(np.where(thresh > 0))
+        if coords.size == 0:
+            # fallback: simple threshold
+            _, bw = cv2.threshold(img_gray, 0, 255, cv2.THRESH_BINARY | cv2.THRESH_OTSU)
+            return Image.fromarray(bw).convert('L')
+
+        angle = cv2.minAreaRect(coords)[-1]
+        if angle < -45:
+            angle = -(90 + angle)
+        else:
+            angle = -angle
+
+        (h, w) = img_gray.shape
+        center = (w // 2, h // 2)
+        M = cv2.getRotationMatrix2D(center, angle, 1.0)
+        img_rot = cv2.warpAffine(img_gray, M, (w, h), flags=cv2.INTER_CUBIC, borderMode=cv2.BORDER_REPLICATE)
+        # Final clean threshold
+        _, bw = cv2.threshold(img_rot, 0, 255, cv2.THRESH_BINARY | cv2.THRESH_OTSU)
+        return Image.fromarray(bw).convert('L')
+    except Exception:
+        try:
+            _, bw = cv2.threshold(np.array(img.convert('L')), 0, 255, cv2.THRESH_BINARY | cv2.THRESH_OTSU)
+            return Image.fromarray(bw).convert('L')
+        except Exception:
+            return img.convert('L')
+
+def simple_ocr_test(img: Image.Image):
+    """
+    Bypasses complex logic to perform raw OCR and print results.
+    Saves the preprocessed image for inspection in DEBUG_DIR.
+    """
+    print("\n" + "="*30)
+    print("  RUNNING SIMPLE OCR RAW TEXT TEST")
+    print("="*30)
+
+    # 1) OCR on grayscale image
+    print("\n--- OCR Result on Grayscale Image ---")
+    try:
+        grayscale_text = pytesseract.image_to_string(img.convert('L'))
+        print(grayscale_text)
+    except Exception as e:
+        print(f"ERROR running OCR on grayscale image: {e}")
+
+    # 2) OCR on your preprocessed image
+    print("\n--- OCR Result on Your Preprocessed Image ---")
+    try:
+        preprocessed_img = preprocess_for_ocr(img)
+        preprocessed_text = pytesseract.image_to_string(preprocessed_img)
+        print(preprocessed_text)
+
+        # Save preprocessed image for visual inspection
+        try:
+            DEBUG_DIR.mkdir(parents=True, exist_ok=True)
+            preprocessed_img.save(DEBUG_DIR / "p01_preprocessed_for_test.png")
+            print(f"\n[INFO] Saved your preprocessed image for inspection at: {DEBUG_DIR / 'p01_preprocessed_for_test.png'}")
+        except Exception:
+            pass
+    except Exception as e:
+        print(f"ERROR running preprocess_for_ocr: {e}")
+
+    # 3) OCR on LEFT STRIP with label-friendly config
+    print("\n--- OCR Result on Left Strip (Label Config) ---")
+    try:
+        # Estimate first column x via header detection; fallback to 45% width
+        left_x = None
+        try:
+            pairs = detect_period_columns_xy(img) or []
+            if pairs:
+                left_x = int(min(x for _lab, x in pairs))
+        except Exception:
+            left_x = None
+        if left_x is None or left_x <= 0:
+            left_x = int(max(20, img.width * 0.45))
+
+        left_strip = img.crop((0, 0, max(10, left_x - 10), img.height))
+        try:
+            DEBUG_DIR.mkdir(parents=True, exist_ok=True)
+            left_strip.convert('L').save(DEBUG_DIR / 'p01_left_strip_test.png')
+        except Exception:
+            pass
+        txt_left = pytesseract.image_to_string(left_strip, config=LAB_TESS_CFG)
+        print(txt_left)
+    except Exception as e:
+        print(f"ERROR left-strip OCR: {e}")
+
+    print("\n" + "="*30)
+    print("  TEST COMPLETE")
+    print("="*30 + "\n")
+
+# Column anchoring: when True, treat numeric columns as right-aligned.
+# We then use token right-edges for snapping and draw an additional
+# right-anchor overlay for visual confirmation.
+ALIGN_NUMS_RIGHT = True
+
+# -------------------- Statement ordering --------------------
+# -------------------- Statement ordering --------------------
+ORDER = [
+    # --- "Products" sheet structure ---
+    "medical products revenue",
+    "customer #1", "customer #2", "customer #3", "customer #4", "other medical customers",
+    "total medical products",
+
+    "industrial products revenue",
+    "matthew", "mark", "luke", "john", "peter",
+    "total industrial products",
+
+    "total revenue",
+    "total aps, inc. revenue",
+
+    # --- Original Income Statement structure ---
+    "sales",
+    "client service revenue", "book sales", "professional consultation",
+    "total sales",
+
+    "expenses",
+    "wages", "marketing and advertising", "rent", "utilities",
+    "memberships and publications", "insurance", "consultants", "office supplies",
+    "total expenses",
+
+    "operating income",
+
+    "non-operating gains (losses)",
+    "interest income, net", "loss on sale of assets", "donations (gift)",
+    "total non-operating gains (losses)",
+
+    "provision for income taxes",
+    "net income (loss)",
+]
+
+ORDER_RANK = {k: i for i, k in enumerate(ORDER)}
+CANONICAL  = list(dict.fromkeys(ORDER))  # unique, preserve order
+
+SYNONYMS = {
+    # Original
+    "client services revenue": "client service revenue",
+    "donations gift": "donations (gift)",
+    "net income loss": "net income (loss)",
+    "interest income net": "interest income, net",
+    "interest income": "interest income, net",
+    "income tax expense": "provision for income taxes",
+    "loss on disposal of assets": "loss on sale of assets",
+    "operating income (loss)": "operating income",
+    "total operating expenses": "total expenses",
+
+    # Products sheet
+    "medical products": "medical products revenue",
+    "industrial products": "industrial products revenue",
+    "other medical": "other medical customers",
+    "total aps inc revenue": "total aps, inc. revenue",
+}
+SYNONYMS.update({
+    "inc revenue": "total aps, inc. revenue",
+    "aps revenue": "total aps, inc. revenue",
+    "aps, inc revenue": "total aps, inc. revenue",
+    "aps inc revenue": "total aps, inc. revenue",
+    "aps inc. revenue": "total aps, inc. revenue",
+    "customer 1": "customer #1", "customer # 1": "customer #1",
+    "customer 2": "customer #2", "customer # 2": "customer #2",
+    "customer 3": "customer #3", "customer # 3": "customer #3",
+    "customer 4": "customer #4", "customer # 4": "customer #4",
+})
+WHITELIST = set(CANONICAL) | set(SYNONYMS.values())
+# --- Header inference fallbacks ---------------------------------------------
+import re
+from statistics import median
+
+_NUMLIKE = re.compile(r"""
+    ^\(?\s*            # optional opening paren
+    (?:-|\+)?\s*       # optional sign
+    (?:\d{1,3}(?:,\d{3})*|\d+)   # 1,234 or 1234
+    (?:\.\d+)?         # .45
+    \s*\)?$            # optional closing paren
+""", re.X)
+
+_MONTH = r"(?:jan|feb|mar|apr|may|jun|jul|aug|sep|sept|oct|nov|dec)[a-z]*"
+_MONTH_COL_RE = re.compile(rf"\b{_MONTH}(?:[-/\s]?\d{{2,4}})?\b", re.I)
+_YTD_RE       = re.compile(r"\bYTD(?:\s+(?:Actual|Forecast))?\b", re.I)
+_FORECAST_RE  = re.compile(r"\b(?:Forecast|Est(?:imate)?)\b", re.I)
+_CUST_RE = re.compile(r"\bcust\w*\b", re.I)
+_DIGIT_RE = re.compile(r"\b([1-4])\b")
+NUM_TESS_CFG = (
+    '--oem 1 --psm 6 '
+    '-c tessedit_char_whitelist="0123456789,.-() " '
+    '-c classify_bln_numeric_mode=1'
+)
+LAB_TESS_CFG = (
+    '--oem 1 --psm 4 '
+    '-c tessedit_char_whitelist="0123456789abcdefghijklmnopqrstuvwxyzABCDEFGHIJKLMNOPQRSTUVWXYZ#,.()- "'
+)
+
+# endregion
+
+# region [S2] Numeric Parsing & Regex
+# --- Generic helpers (multi-doc) --------------------------------------------
+
+def columns_from_numeric_candidates(cands, n_cols, img_w, pad_px=14, iters=12):
+    xs = sorted(int(c["xc"]) for c in (cands or []) if "xc" in c)
+    if len(xs) < int(n_cols or 0):
+        return None
+    centers = [xs[int(len(xs)*i/max(1, int(n_cols)-1))] for i in range(int(n_cols))]
+    for _ in range(int(iters)):
+        buckets = [[] for _ in range(int(n_cols))]
+        for x in xs:
+            j = min(range(int(n_cols)), key=lambda k: abs(x - centers[k]))
+            buckets[j].append(x)
+        newc = [int(sum(b)/len(b)) if b else centers[j] for j,b in enumerate(buckets)]
+        try:
+            if max(abs(newc[j]-centers[j]) for j in range(int(n_cols))) <= 1:
+                break
+        except Exception:
+            pass
+        centers = newc
+    L, R = [], []
+    for b in buckets:
+        if not b:
+            return None
+        L.append(max(0, min(b) - int(pad_px)))
+        R.append(min(int(img_w)-1, max(b) + int(pad_px)))
+    order = sorted(range(int(n_cols)), key=lambda j: 0.5*(L[j]+R[j]))
+    return [L[j] for j in order], [R[j] for j in order]
+
+
+def remove_thin_hlines(bw):
+    import cv2, numpy as np
+    lines = cv2.morphologyEx(255-bw, cv2.MORPH_OPEN, np.ones((1,35), np.uint8))
+    return cv2.bitwise_and(bw, 255 - lines)
+
+
+def ocr_by_contours(tile_bgr):
+    try:
+        import cv2, pytesseract as pt, numpy as np
+        gray = cv2.cvtColor(tile_bgr, cv2.COLOR_BGR2GRAY) if getattr(tile_bgr, 'ndim', 2) == 3 else tile_bgr
+        _, bw = cv2.threshold(gray, 0, 255, cv2.THRESH_BINARY+cv2.THRESH_OTSU)
+        bw = remove_thin_hlines(bw)
+        cnts,_ = cv2.findContours(255-bw, cv2.RETR_EXTERNAL, cv2.CHAIN_APPROX_SIMPLE)
+        if not cnts:
+            return None
+        cnts = sorted(cnts, key=lambda c: (cv2.boundingRect(c)[0] + cv2.boundingRect(c)[2]))
+        for c in reversed(cnts):
+            x,y,w,h = cv2.boundingRect(c)
+            if w*h < 40:
+                continue
+            x0,y0,x1,y1 = max(0,x-2), max(0,y-2), min(bw.shape[1]-1,x+w+2), min(bw.shape[0]-1,y+h+2)
+            crop = tile_bgr[y0:y1, x0:x1]
+            v = ocr_rightmost_num(crop, conf_min=30)
+            if v is not None:
+                return v
+        return None
+    except Exception:
+        return None
+
+
+def read_cell_value(img_bgr, col_left, col_right, y0, y1, k):
+    import cv2, numpy as np
+    xL, xR = int(col_left[k]), int(col_right[k])
+    w_k    = max(12, xR - xL)
+    if int(k) == 0:
+        sL = int(max(xL, xR - 0.70*w_k))
+        sR = int(min(xR, xR - 0.05*w_k))
+    else:
+        sL = int(max(xL, xR - 0.55*w_k))
+        sR = int(min(xR, xR - 0.02*w_k))
+    sub = img_bgr[int(y0):int(y1), sL:sR]
+    gray = cv2.cvtColor(sub, cv2.COLOR_BGR2GRAY) if sub.ndim==3 else sub
+    _, bw = cv2.threshold(gray, 0, 255, cv2.THRESH_BINARY+cv2.THRESH_OTSU)
+    bw = remove_thin_hlines(bw)
+    v_ink = (255 - bw).sum(axis=0)
+    WIN_W = max(46, int(0.50*(sR - sL)))
+    v_sum = np.convolve(v_ink, np.ones(WIN_W, dtype=np.int32), mode="same")
+    cx = int(v_sum.argmax())
+    x0 = int(sL + max(0, cx - WIN_W//2))
+    x1 = int(sL + min(bw.shape[1]-1, cx + WIN_W//2))
+    h_ink = (255 - bw[:, max(0,cx-4):min(bw.shape[1], cx+4)]).sum(axis=1)
+    if len(h_ink) >= 10:
+        j = int(h_ink.argmax())
+        STRIPE_H = 26
+        sy0 = max(0, j - STRIPE_H//2)
+        sy1 = min(bw.shape[0], j + STRIPE_H//2)
+        y0s = int(y0) + sy0; y1s = int(y0) + sy1
+    else:
+        y0s, y1s = int(y0), int(y1)
+    tile = img_bgr[y0s:y1s, x0:x1]
+    v = ocr_rightmost_num(tile)
+    if v is None:
+        v = ocr_by_contours(tile)
+    return v
+
+
+def read_value_in_band(img_bgr, col_left_k, col_right_k, y0, y1, k, profile):
+    """Column-aware reader using calibrated window [col_left_k, col_right_k] for band [y0,y1].
+    Prefer the right-most numeric token; then mild ROI expansion to the right.
+    """
+    import cv2, numpy as np
+    try:
+        H, W = img_bgr.shape[:2]
+        xL, xR = int(col_left_k), int(col_right_k)
+        yy0 = int(max(0, min(H-1, int(y0))))
+        yy1 = int(max(yy0+1, min(H, int(y1))))
+        if yy1 <= yy0 or xR <= xL:
+            return None
+        roi = img_bgr[yy0:yy1, xL:xR]
+        gray = cv2.cvtColor(roi, cv2.COLOR_BGR2GRAY) if getattr(roi, 'ndim', 2) == 3 else roi
+        # 1) Right-most reader (conf>=40)
+        v = best_num_rightmost(gray, conf=40)
+        # 2) If missing or tiny, widen ROI slightly to the right and retry at conf>=30
+        def _nd(vv):
+            try:
+                return len(str(int(abs(vv))))
+            except Exception:
+                return 0
+        if (not isinstance(v, (int, float))) or (_nd(v) <= 2):
+            xr_b = min(W, int(xR + 0.04 * W))
+            roi2 = img_bgr[yy0:yy1, xL:xr_b]
+            gray2 = cv2.cvtColor(roi2, cv2.COLOR_BGR2GRAY) if getattr(roi2, 'ndim', 2) == 3 else roi2
+            v2 = best_num_rightmost(gray2, conf=30)
+            if isinstance(v2, (int, float)) and (not isinstance(v, (int, float)) or _nd(v2) > _nd(v)):
+                v = v2
+        # 3) Fallback: geometry-aware ROI reader (still right-most)
+        if not isinstance(v, (int, float)):
+            local_target = float((xR - xL) - 2)
+            vg = _best_num_from_roi(gray, local_target, strategy='right')
+            if isinstance(vg, (int, float)):
+                v = vg
+        return v if isinstance(v, (int, float)) else None
+    except Exception:
+        return None
+
+
+def auto_repair_columns(df, value_cols=("2003","2004")):
+    import numpy as np, pandas as pd
+    if df is None or not isinstance(df, pd.DataFrame) or df.empty:
+        return df
+    for c in value_cols:
+        if c in df.columns:
+            try:
+                zrate = (df[c] == 0).mean()
+                if zrate > 0.7:
+                    df[c] = df[c].astype(float)
+            except Exception:
+                pass
+    return df
+
+
+def rerun_bad_cells(read_fn, rows, col_left, col_right, y_tops, y_bots, k):
+    pass
+
+def _retry_sparse_column(col_idx: int, col_windows: list[tuple[int,int]], img_gray: np.ndarray, row_ys: list[int], df: pd.DataFrame) -> pd.DataFrame:
+    """If a column has too few filled values, widen its window to the right and re-read with strategy='right'."""
+    try:
+        out = df.copy()
+        if not isinstance(out, pd.DataFrame) or out.empty:
+            return out
+        # +1 to skip Category
+        vals = pd.to_numeric(out.iloc[:, col_idx+1], errors="coerce")
+        thresh = max(6, len(row_ys)//3) if row_ys else 6
+        if vals.notna().sum() >= thresh:
+            return out  # healthy
+        W = img_gray.shape[1]
+        try:
+            x0, x1 = col_windows[col_idx]
+        except Exception:
+            return out
+        x1 = min(W, int(x1 + (W * 0.04)))
+        col_windows[col_idx] = (max(0, int(x1 - (x1 - x0))), int(x1))
+        for i, y in enumerate(row_ys or []):
+            y0 = max(0, int(y - 14)); y1 = min(img_gray.shape[0], int(y + 14))
+            if y1 <= y0:
+                continue
+            wx0, wx1 = col_windows[col_idx]
+            roi = img_gray[y0:y1, int(wx0):int(wx1)]
+            try:
+                v = _best_num_from_roi(roi, target_local_x=roi.shape[1]-2, strategy="right")
+            except Exception:
+                v = None
+            if isinstance(v, (int, float)):
+                out.iat[i, col_idx+1] = v
+        return out
+    except Exception:
+        return df
+
+def retry_sick_column(df, read_fn, img_bgr, col_left, col_right, y_tops, y_bots, k, profile):
+    """Re-read a column k for rows with missing/zero or suspiciously small values using a wider window.
+    Expects df to still contain the helper '__y' column and be sorted by it.
+    """
+    try:
+        import pandas as _pd
+        out = df.copy()
+        # Map k to column name assuming df columns are ['Category', *col_names]
+        try:
+            val_cols = [c for c in out.columns if c != 'Category']
+            colname = val_cols[int(k)] if int(k) < len(val_cols) else None
+        except Exception:
+            colname = None
+        if not colname:
+            return out
+        # Build wider profile
+        p2 = dict(profile or {})
+        try:
+            p2['w_med'] = int(max(int(p2.get('w_med', 30)), 2 + int(1.5 * int(p2.get('w_med', 30)))))
+        except Exception:
+            p2['w_med'] = int(max(40, int(p2.get('w_med', 30) or 30)))
+        # Iterate rows in order
+        rows = list(out.itertuples(index=False))
+        for i_idx, row in enumerate(rows):
+            try:
+                v = getattr(row, colname)
+            except Exception:
+                v = out.iloc[i_idx].get(colname, None)
+            def _nd(vv):
+                try:
+                    return len(str(int(abs(vv))))
+                except Exception:
+                    return 0
+            is_bad = False
+            if v is None or (isinstance(v, float) and (_pd.isna(v) or v == 0.0)):
+                is_bad = True
+            elif isinstance(v, (int, float)) and _nd(v) <= 2:
+                is_bad = True
+            if not is_bad:
+                continue
+            try:
+                y0 = y_tops[i_idx]; y1 = y_bots[i_idx]
+            except Exception:
+                continue
+            newv = read_fn(img_bgr, col_left[k], col_right[k], y0, y1, k, p2)
+            if isinstance(newv, (int, float)) and newv != 0:
+                out.at[out.index[i_idx], colname] = newv
+        return out
+    except Exception:
+        return df
+
+
+def _best_num_from_roi(roi_gray: np.ndarray, target_local_x: float, *, strategy: str = "nearest") -> Optional[float]:
+    """OCR ROI to data and return numeric token whose center-x is nearest target_local_x.
+    Returns None if no numeric tokens found.
+    """
+    try:
+        df = pytesseract.image_to_data(
+            roi_gray,
+            output_type=Output.DATAFRAME,
+            config=("--psm 6 --oem 1 "
+                    "-c preserve_interword_spaces=1 "
+                    "-c tessedit_char_whitelist=\"0123456789,.-() \"")
+        )
+    except Exception:
+        return None
+    try:
+        df = df.dropna(subset=["text"])  # type: ignore
+    except Exception:
+        return None
+    # Collect numeric token candidates with geometry
+    toks = []
+    for _, r in df.iterrows():
+        s = str(r.get("text", "")).strip()
+        v = to_number(s)
+        if not isinstance(v, (int, float)):
+            continue
+        try:
+            left = float(r.get("left", 0)); width = float(r.get("width", 0))
+        except Exception:
+            continue
+        cx = left + width / 2.0
+        toks.append({"text": s, "val": v, "cx": cx, "left": left, "right": left + width})
+
+    if not toks:
+        return None
+
+    # Optionally stitch a lone leading digit with the right-most chunk (fixes "5" + "20,219")
+    toks_sorted = sorted(toks, key=lambda t: t["cx"])  # left->right
+    try:
+        rightmost = toks_sorted[-1]
+        # Look left for a small one-digit token very close to the rightmost
+        if len(toks_sorted) >= 2:
+            left_near = toks_sorted[-2]
+            gap = rightmost["left"] - left_near["right"]
+            if gap <= 10 and len(re.sub(r"\D", "", left_near["text"])) == 1:
+                combo = (left_near["text"] + rightmost["text"]).replace(" ", "")
+                v_combo = to_number(combo)
+                if isinstance(v_combo, (int, float)):
+                    # Prefer the stitched value if it has more digits
+                    def _nd(v):
+                        try:
+                            return len(str(int(abs(v))))
+                        except Exception:
+                            return 0
+                    if _nd(v_combo) > _nd(rightmost["val"]):
+                        rightmost = {**rightmost, "val": v_combo}
+                        toks_sorted[-1] = rightmost
+    except Exception:
+        pass
+
+    if strategy == "right":
+        # Return the right-most numeric (after stitching)
+        return toks_sorted[-1]["val"]
+
+    # Otherwise choose nearest to target x
+    best = min(toks_sorted, key=lambda t: abs(t["cx"] - float(target_local_x)))
+    return best["val"]
+
+def best_num_rightmost(roi_gray, conf=40):
+    """Read numeric tokens in ROI via Tesseract and return the right-most token as number."""
+    try:
+        df = pytesseract.image_to_data(
+            roi_gray, output_type=Output.DATAFRAME,
+            config="--oem 1 --psm 6 -c preserve_interword_spaces=1"
+        )
+    except Exception:
+        df = None
+    if df is None or df.empty:
+        return None
+    try:
+        df = df.dropna(subset=["text","left","width","height","conf"]).copy()
+        df["conf"] = df["conf"].astype(float)
+        df = df[df["conf"] >= float(conf)]
+    except Exception:
+        return None
+    cand = []
+    for _, r in df.iterrows():
+        s = str(r.get("text","")) .strip()
+        if re.fullmatch(NUM_RE, s.replace(" ", "")):
+            try:
+                right = int(r.get("left",0)) + int(r.get("width",0))
+            except Exception:
+                continue
+            cand.append((right, s))
+    if not cand:
+        return None
+    cand.sort(key=lambda t: t[0])  # rightmost
+    return to_number(cand[-1][1])
+
+def right_edge_from_ink(img_gray, y0, y1, x_start, pad_right):
+    """Return the x of the densest ink ridge to the RIGHT of x_start.
+    Works without OCR. Robust to dotted leaders & $.
+    """
+    import numpy as _np, cv2 as _cv
+    H, W = img_gray.shape[:2]
+    y0 = max(0, int(y0)); y1 = min(H, int(y1))
+    xL = max(0, int(x_start + 30))
+    xR = min(W, int(W - pad_right))
+    if y1 <= y0 or xR <= xL:
+        return None
+    band = img_gray[y0:y1, xL:xR]
+    try:
+        bw = _cv.threshold(band, 0, 255, _cv.THRESH_BINARY+_cv.THRESH_OTSU)[1]
+    except Exception:
+        return None
+    no_lines = _cv.morphologyEx(255-bw, _cv.MORPH_OPEN, _np.ones((1, 35), _np.uint8))
+    ink = (255-bw) - no_lines
+    ink = _cv.medianBlur(ink, 3)
+    v = ink.sum(axis=0).astype(_np.int64)
+    win = max(31, (xR-xL)//8)
+    try:
+        v_smooth = _np.convolve(v, _np.ones(win, dtype=_np.int64), mode="same")
+    except Exception:
+        v_smooth = v
+    import numpy as _np2
+    thresh = max(5*_np2.median(v_smooth), 1)
+    cand = _np2.where(v_smooth >= thresh)[0]
+    if cand.size == 0:
+        return None
+    xr_local = cand.max()
+    xr_abs = xL + int(xr_local)
+    return xr_abs
+
+def _windows_from_ink(img_gray, headers_xy, row_ys):
+    """Build windows per column by sampling ink right-edges across row bands."""
+    import numpy as _np
+    H, W = img_gray.shape[:2]
+    wins = {}
+    for lab, cx in headers_xy:
+        sample_ys = row_ys[:: max(1, len(row_ys)//8) ] or row_ys
+        rights = []
+        for y in sample_ys:
+            try:
+                re_x = right_edge_from_ink(img_gray, y-14, y+14, x_start=cx, pad_right=6)
+            except Exception:
+                re_x = None
+            if re_x is not None:
+                rights.append(int(re_x))
+        if rights:
+            rs = sorted(rights)
+            tail = rs[-max(3, len(rs)//3):]
+            xr = int(_np.median(tail if tail else rs))
+            width = int(max(90, min(260, int(0.12*W))))
+            x1 = int(min(W, xr + int(0.02*W)))
+            x0 = int(max(0, x1 - width))
+        else:
+            width = int(max(110, int(0.14*W)))
+            x0 = int(cx + 40)
+            x1 = int(min(W, x0 + width))
+        wins[str(lab)] = (x0, x1)
+    # safety: ensure window ends right of header center by ≥40px
+    cx_map = {str(l): float(x) for l, x in headers_xy}
+    for lab, (x0, x1) in list(wins.items()):
+        need = int(cx_map.get(str(lab), 0) + 40)
+        if x1 < need:
+            shift = need - x1
+            wins[lab] = (x0 + shift, x1 + shift)
+    return wins
+
+# --- New fenced ink-based window builder ---
+import numpy as _np
+import cv2 as _cv2
+import re as _re
+from pytesseract import Output as _TSOutput
+
+def _right_edge_from_ink(img_gray, y0, y1, fence):
+    H, W = img_gray.shape[:2]
+    xL_f, xR_f = fence
+    y0 = max(0, int(y0)); y1 = min(H, int(y1))
+    xL = max(0, int(xL_f)); xR = min(W, int(xR_f))
+    if y1 <= y0 or xR <= xL:
+        return None
+
+    band = img_gray[y0:y1, xL:xR]
+    bw = _cv2.threshold(band, 0, 255, _cv2.THRESH_BINARY+_cv2.THRESH_OTSU)[1]
+    inv = 255 - bw
+    # kill thin horizontals and break dotted leaders
+    inv = _cv2.morphologyEx(inv, _cv2.MORPH_OPEN, _np.ones((1, 35), _np.uint8))
+    inv = _cv2.medianBlur(inv, 3)
+
+    v = inv.sum(axis=0).astype(_np.int64)
+    win = max(31, (xR-xL)//8)
+    v_s = _np.convolve(v, _np.ones(win, dtype=_np.int64), mode="same")
+    import numpy as _np2
+    thr = max(5*_np2.median(v_s), 1)
+    idx = _np2.where(v_s >= thr)[0]
+    if idx.size == 0:
+        return None
+    return xL + int(idx.max())
+
+def make_windows_from_ink_fenced(img_gray, headers_xy, row_ys, fences):
+    W = img_gray.shape[1]
+    wins = {}
+    for (lab, cx), fence in zip(headers_xy, fences):
+        # sample a few bands
+        sample = row_ys[:: max(1, len(row_ys)//8) ] or row_ys
+        rights = []
+        for y in sample:
+            xr = _right_edge_from_ink(img_gray, y-14, y+14, fence)
+            if xr is not None:
+                rights.append(xr)
+        if rights:
+            xr = int(_np.median(sorted(rights)[-max(3, len(rights)//3):]))
+            width = max(90, min(260, int(0.12*W)))
+            x1 = min(W, xr + int(0.02*W))
+            x0 = max(0, x1 - width)
+            # clamp left edge to stay right of header center and inside fence
+            x0 = max(int(x0), int(fence[0]), int(cx) + 20)
+        else:
+            # fallback inside fence
+            x0 = int(max(fence[0], int(cx) + 20))
+            x1 = min(W, int(x0 + max(110, int(0.14*W))))
+        wins[str(lab)] = (int(x0), int(x1))
+    return wins
+
+
+def _normalize_column_windows(win_by_lab, headers_xy, col_left, col_right):
+    """Return a validated mapping of column windows or a safe fallback."""
+    fallback = {
+        str(lab): (int(col_left[i]), int(col_right[i]))
+        for i, (lab, _cx) in enumerate(headers_xy)
+    }
+    if not headers_xy:
+        return fallback
+    if not isinstance(win_by_lab, dict) or not win_by_lab:
+        return fallback
+
+    try:
+        ordered = {}
+        last_x1 = None
+        for i, (lab, cx) in enumerate(headers_xy):
+            key = str(lab)
+            if key not in win_by_lab:
+                return fallback
+            x0, x1 = win_by_lab[key]
+            x0 = int(x0); x1 = int(x1)
+            if x1 <= x0:
+                return fallback
+            if (x1 - x0) < 80:
+                return fallback
+            if x1 <= int(cx) + 30:
+                return fallback
+            if x0 < int(cx) + 20:
+                return fallback
+            if last_x1 is not None and x0 < last_x1 - 10:
+                return fallback
+            ordered[key] = (x0, x1)
+            last_x1 = x1
+        return ordered
+    except Exception:
+        return fallback
+
+# --- Rightmost numeric token reader ---
+_NUM_RE_RM = _re.compile(r"\(?\s*\$?-?\d[\d,]*(?:\.\d+)?\s*\)?")
+
+def read_rightmost_num(roi_gray, conf=40):
+    def _read_df(img, min_conf):
+        try:
+            d = pytesseract.image_to_data(img, output_type=_TSOutput.DATAFRAME,
+                                          config="--oem 1 --psm 6 -c preserve_interword_spaces=1")
+        except Exception:
+            return None
+        if d is None or getattr(d, 'empty', True):
+            return None
+        d = d.dropna(subset=["text","left","width","height","conf"]).copy()
+        d["conf"] = d["conf"].astype(float)
+        return d[d["conf"] >= float(min_conf)]
+
+    df = _read_df(roi_gray, conf)
+    if df is None or df.empty:
+        # try a binary pass to clarify digits
+        try:
+            _cv = cv2
+            _, rbin = _cv.threshold(roi_gray, 0, 255, _cv.THRESH_BINARY+_cv.THRESH_OTSU)
+            df = _read_df(rbin, max(20, int(conf*0.6)))
+        except Exception:
+            df = None
+    if df is None or df.empty:
+        return None
+
+    # 1) Group adjacent numeric-ish tokens into numbers (joins 279 , 156 -> 279,156)
+    try:
+        toks = []
+        for _, r in df.iterrows():
+            txt = str(r.get("text", "")).strip()
+            if not txt:
+                continue
+            if not _re.fullmatch(r"[\s\$\(\)\-\.,\d]+", txt):
+                continue
+            left = int(r.get("left", 0)); width = int(r.get("width", 0))
+            toks.append({"l": left, "r": left+width, "t": txt})
+        toks.sort(key=lambda t: t["l"])
+        groups = []
+        cur = []
+        prev_r = None
+        for t in toks:
+            if prev_r is None or (t["l"] - prev_r) <= 18:
+                cur.append(t)
+            else:
+                groups.append(cur); cur = [t]
+            prev_r = t["r"]
+        if cur:
+            groups.append(cur)
+        gcand = []
+        for g in groups:
+            s = "".join(x["t"] for x in g).replace(" ", "")
+            if _NUM_RE_RM.fullmatch(s):
+                gcand.append((g[-1]["r"], s))
+        if gcand:
+            gcand.sort(key=lambda t: t[0])
+            v = to_number(gcand[-1][1])
+            if isinstance(v, (int, float)):
+                return v
+    except Exception:
+        pass
+
+    # 2) Fallback: concatenate all tokens and take the rightmost numeric span
+    try:
+        toks = [str(t).strip() for t in df["text"].astype(str).tolist() if str(t).strip()]
+        joined = " ".join(toks)
+        m = list(_re.finditer(_NUM_RE_RM, joined.replace("\u00A0"," ")))
+        if m:
+            return to_number(m[-1].group(0))
+    except Exception:
+        pass
+    # 3) Last resort: OCR the whole ROI as text and grab rightmost numeric
+    try:
+        import cv2 as _cv
+        txt = pytesseract.image_to_string(roi_gray, config=NUM_TESS_CFG).strip()
+        m = list(_re.finditer(_NUM_RE_RM, txt.replace("\u00A0"," ")))
+        if m:
+            v = to_number(m[-1].group(0))
+            if isinstance(v, (int, float)):
+                return v
+        # Try OTSU binarized
+        _, rbin = _cv.threshold(roi_gray, 0, 255, _cv.THRESH_BINARY+_cv.THRESH_OTSU)
+        txt2 = pytesseract.image_to_string(rbin, config=NUM_TESS_CFG).strip()
+        m2 = list(_re.finditer(_NUM_RE_RM, txt2.replace("\u00A0"," ")))
+        if m2:
+            v2 = to_number(m2[-1].group(0))
+            if isinstance(v2, (int, float)):
+                return v2
+    except Exception:
+        pass
+    return None
+def col_windows_from_tokens(img_gray, headers_xy, row_ys):
+    """
+    Build [(x0,x1), ...] windows per numeric column by clustering
+    the right edges of numeric tokens found under each header.
+    """
+    H, W = img_gray.shape[:2]
+    # make thin bands at each row anchor to reduce noise
+    bands = [(max(0,int(y-14)), min(H,int(y+14))) for y in row_ys if y]
+
+    centers = {lab: float(cx) for (lab, cx) in headers_xy}
+    rights_by_lab = {lab: [] for (lab, _) in headers_xy}
+
+    for (y0,y1) in bands:
+        roi = img_gray[y0:y1, :]
+        try:
+            df = pytesseract.image_to_data(
+                roi, output_type=Output.DATAFRAME,
+                config="--oem 1 --psm 6 -c preserve_interword_spaces=1"
+            )
+        except Exception:
+            df = None
+        if df is None or df.empty:
+            continue
+        try:
+            df = df.dropna(subset=["text","left","width","conf"]).copy()
+            df["conf"] = df["conf"].astype(float)
+            df = df[df["conf"] >= 40]
+        except Exception:
+            continue
+        for _, r in df.iterrows():
+            s = str(r.get("text","")) .strip()
+            if not re.fullmatch(NUM_RE, s.replace(" ", "")):
+                continue
+            try:
+                left = float(r.get("left", 0.0)); w = float(r.get("width", 0.0))
+            except Exception:
+                continue
+            xright = left + w
+            # assign to nearest header center by X
+            try:
+                lab = min(centers, key=lambda k: abs(centers[k] - xright))
+            except Exception:
+                continue
+            rights_by_lab[lab].append(xright)
+
+    wins = []
+    for (lab, cx) in headers_xy:
+        xs = rights_by_lab.get(lab, [])
+        if xs:
+            xr = float(np.median(xs))
+            # column window: keep to the RIGHT of the digits (right-aligned numbers)
+            # width scales with page width, but never too small
+            wwin = int(max(70, min(220, 0.12 * W)))
+            x0 = int(max(0, xr - wwin))
+            x1 = int(min(W, xr + max(10, int(0.02 * W))))
+        else:
+            # fallback: right side of header center
+            wwin = int(max(100, 0.14 * W))
+            x0 = int(max(0, cx + 40))            # force window to the RIGHT of header
+            x1 = int(min(W, x0 + wwin))
+        wins.append((x0, x1))
+    return wins
+
+def _calibrate_numeric_cols(img_gray: np.ndarray, pairs: list[tuple[str, float]], row_ys: list[int]) -> list[tuple[int, int]]:
+    """
+    For each header (label, cx), scan several bands below it, collect OCR tokens,
+    and set the column window to [x_right - w, x_right], where x_right is the
+    median right-edge of numeric tokens for that column.
+    Returns [(x0, x1), ...] aligned to pairs order.
+    """
+    H, W = img_gray.shape[:2]
+    # 1) build thin horizontal bands around each known row anchor
+    bands: list[tuple[int,int]] = []
+    for y in row_ys or []:
+        y0 = max(0, int(y - 14))
+        y1 = min(H, int(y + 14))
+        if y1 > y0:
+            bands.append((y0, y1))
+
+    col_windows: list[tuple[int,int]] = []
+    for _, cx in (pairs or []):
+        rights: list[float] = []
+        # 2) look in a generous strip right of the header center
+        xL = max(0, int(cx - 40))   # a little left of header center
+        xR = min(W, int(cx + W * 0.20))  # extend rightward into numbers
+        if xR <= xL:
+            xR = min(W, xL + int(W * 0.18))
+        for (y0, y1) in bands:
+            roi = img_gray[y0:y1, xL:xR]
+            try:
+                df = pytesseract.image_to_data(
+                    roi,
+                    output_type=Output.DATAFRAME,
+                    config='--psm 6 --oem 1 -c preserve_interword_spaces=1 -c tessedit_char_whitelist="0123456789,.-() "'
+                )
+                if df is None or df.empty:
+                    continue
+                df = df.dropna(subset=['text'])
+            except Exception:
+                continue
+            for _, r in df.iterrows():
+                s = str(r.get('text','')).strip()
+                v = to_number(s)
+                if isinstance(v, (int, float)):
+                    try:
+                        left = float(r.get('left', 0.0))
+                        width = float(r.get('width', 0.0))
+                    except Exception:
+                        continue
+                    rights.append(xL + left + width)
+        if rights:
+            # robust tail of right edges
+            rs = sorted(rights)
+            tail = rs[-max(5, len(rs)//3):]
+            x_right = float(np.median(tail)) if tail else float(np.median(rs))
+            w = int(max(60, min(220, (W * 0.12))))  # window width cap
+            col_windows.append((int(max(0, x_right - w)), int(min(W, x_right))))
+        else:
+            # fallback: default 18% width centered on header center
+            w = int(W * 0.18)
+            col_windows.append((max(0, int(cx) - w//2), min(W, int(cx) + w//2)))
+    return col_windows
+
+def is_numeric_string(s: str) -> bool:
+    """A single, robust function to check if a string is numeric."""
+    if s is None:
+        return False
+    text = str(s).strip()
+    if not text:
+        return False
+    return bool(NUM_TOKEN_SLOPPY.fullmatch(text.replace(" ", "")))
+
+def to_number(s: str):
+    """
+    Converts '562,388' or '3.246.998' or '(1,234)' -> float.
+    Treats multi-dot tokens with no commas as thousands dots.
+    """
+    if s is None: return None
+    s = str(s).strip()
+    neg = s.startswith("(") and s.endswith(")")
+    s = s.strip("()")
+    # normalize O/0
+    s = s.replace("O", "0").replace("o", "0")
+    # if it looks like 3.246.998 or 1.234.567,89
+    if s.count(".") > 1 and "," not in s:
+        s = s.replace(".", "")
+    # now remove thousands commas
+    s = s.replace(",", "")
+    # remove stray characters
+    s = re.sub(r"[^0-9.\-]", "", s)
+    if s in {"", ".", "-"}:
+        return None
+    try:
+        v = float(s)
+        if neg: v = -v
+        return v
+    except Exception:
+        return None
+
+def coerce_numeric(df: pd.DataFrame) -> pd.DataFrame:
+    """Coerce all non-Category columns to numeric (NaN on failure)."""
+    if df is None or df.empty:
+        return df
+    for c in (col for col in df.columns if col != "Category"):
+        df[c] = pd.to_numeric(df[c], errors="coerce")
+    return df
+
+# robust numeric token check (for safety, though the whitelist already enforces this)
+NUM_LAX = re.compile(r"^[()\-\s]*\d[\d\s,.\-()]*$")
+CUSTOMER_RE = re.compile(r'customer\s*#?\s*(\d+)', re.I)
+NUM_TOKEN_RE = re.compile(
+    r"""
+    ^\(?              # optional opening paren
+    -?                # optional minus
+    \$?               # optional leading $
+    (?:
+        \d{1,3}(?:[,.]\d{3})+  # 1,234,567 or 1.234.567
+        |\d+                    # or just digits
+    )
+    (?:\.\d+)?         # optional decimal
+    \)?$               # optional closing paren
+    """,
+    re.VERBOSE,
+)
+
+
+def _is_month_col(name: str) -> bool:
+    s = str(name or '').lower()
+    return bool(
+        re.search(r"\b(jan|feb|mar|apr|may|jun|jul|aug|sep|sept|oct|nov|dec)\b", s)
+        or "forecast" in s
+        or "ytd" in s
+    )
+
+
+def _score_products_df(df: Optional[pd.DataFrame]) -> float:
+    """
+    Heuristic quality score for a parsed products table.
+    Lower is better. Penalizes tiny values in month columns and
+    mismatches between totals and component sums.
+    """
+    import math
+    if df is None or not isinstance(df, pd.DataFrame) or df.empty:
+        return 1e9
+    try:
+        d = df.copy()
+        if "Category" not in d.columns:
+            return 1e9
+        # Identify month-like columns (Jun-25, May-25, Forecast)
+        month_cols = [c for c in d.columns if c != "Category" and _is_month_col(c)]
+        # Penalty: small values (<100) in month columns (strong weight)
+        small = 0
+        for c in month_cols:
+            vals = pd.to_numeric(d[c], errors="coerce")
+            small += int((vals.notna()) & (vals.abs() < 100)).sum()
+
+        # Component totals check (medical + industrial)
+        canon = d["Category"].map(lambda s: _canon_label(s or ""))
+        idx = {canon.iloc[i]: i for i in range(len(canon))}
+        med_parts = ["customer #1","customer #2","customer #3","customer #4","other medical customers"]
+        med_total = "total medical products"
+        ind_parts = ["matthew","mark","luke","john","peter"]
+        ind_total = "total industrial products"
+
+        def _mismatch(parts, total_label):
+            if total_label not in idx:
+                return 2.0
+            tot_row = d.loc[idx[total_label]]
+            pen = 0.0
+            for c in month_cols:
+                try:
+                    s = 0.0
+                    for p in parts:
+                        if p in idx:
+                            v = pd.to_numeric(d.at[idx[p], c], errors="coerce")
+                            if not (isinstance(v, (int, float)) or (hasattr(v, 'item') and isinstance(v.item(), (int,float)))):
+                                v = float(v)
+                            if not (pd.isna(v)):
+                                s += float(v)
+                    t = pd.to_numeric(tot_row[c], errors="coerce")
+                    if pd.isna(t) or t == 0:
+                        pen += 0.5
+                    else:
+                        rel = abs(float(t) - s) / (abs(float(t)) + 1e-6)
+                        pen += min(2.0, rel)
+                except Exception:
+                    pen += 1.0
+            return pen / max(1, len(month_cols))
+
+        # Heavier penalty for any tiny month numbers — these indicate header/footer leakage
+        penalty = small * 10.0 + _mismatch(med_parts, med_total) + _mismatch(ind_parts, ind_total)
+        # Normalize by number of rows to avoid bias
+        return float(penalty + 0.01 * len(d))
+    except Exception:
+        return 1e9
+
+
+def _sanitize_small_month_values(df: Optional[pd.DataFrame]) -> Optional[pd.DataFrame]:
+    """Set tiny month/forecast values (<100) to NaN to suppress header/footnote leaks."""
+    if df is None or not isinstance(df, pd.DataFrame) or df.empty:
+        return df
+    try:
+        out = df.copy()
+        month_cols = [c for c in out.columns if c != "Category" and _is_month_col(c)]
+        for c in month_cols:
+            s = pd.to_numeric(out[c], errors="coerce")
+            mask = s.notna() & (s.abs() < 100)
+            out.loc[mask, c] = pd.NA
+        return out
+    except Exception:
+        return df
+
+
+def _merge_prefer_filled(df_base: Optional[pd.DataFrame], df_other: Optional[pd.DataFrame], *, only_months: bool = True) -> Optional[pd.DataFrame]:
+    """
+    Fill NaNs in df_base with values from df_other by matching canonical Category.
+    If only_months=True, restrict to month/forecast-like columns.
+    """
+    if df_base is None or not isinstance(df_base, pd.DataFrame) or df_base.empty:
+        return df_other
+    if df_other is None or not isinstance(df_other, pd.DataFrame) or df_other.empty:
+        return df_base
+    try:
+        a = df_base.copy()
+        b = df_other.copy()
+        if 'Category' not in a.columns or 'Category' not in b.columns:
+            return df_base
+        a['_key'] = a['Category'].map(lambda s: _canon_label(s or ''))
+        b['_key'] = b['Category'].map(lambda s: _canon_label(s or ''))
+        b = b.drop_duplicates(subset=['_key'])
+        # columns to consider
+        cols = [c for c in a.columns if c != 'Category']
+        if only_months:
+            cols = [c for c in cols if _is_month_col(c)]
+        # left join on key and fill
+        m = a.merge(b[['_key', *[c for c in cols if c in b.columns]]], on='_key', how='left', suffixes=('', '_b'))
+        for c in cols:
+            cb = f"{c}_b"
+            if cb in m.columns:
+                m[c] = m[c].where(m[c].notna(), m[cb])
+        a_out = m[[c for c in a.columns if c != '_key']]
+        return a_out
+    except Exception:
+        return df_base
+
+
+ 
+ 
+
+
+
+def _rewrite_layout_overlay(img: Image.Image, page_num: int) -> None:
+    """
+    Draw both column (vertical) and row (horizontal) anchors for diagnostics.
+    Saves to DEBUG_DIR/pXX_layout.png
+    """
+    try:
+        from PIL import ImageDraw
+        DEBUG_DIR.mkdir(parents=True, exist_ok=True)
+        dbg = img.convert("RGB").copy()
+        drw = ImageDraw.Draw(dbg)
+        H, W = dbg.height, dbg.width
+
+        # 1) Column anchors (green)
+        col_centers = []
+        try:
+            pairs = detect_period_columns_xy(img) or []
+            col_centers = [float(x) for _, x in pairs]
+            print("[DEBUG] Col centers:", [int(x) for x in col_centers])
+        except Exception:
+            pass
+        for cx in col_centers:
+            drw.line([(cx, 0), (cx, H)], fill=(0, 220, 0), width=2)
+
+        # 2) Row anchors from left labels (orange)
+        row_ys = []
+        try:
+            lines = ocr_lines(img)
+            first_col_x = min(col_centers) if col_centers else W
+            for ln in (lines or []):
+                toks = ln.get('tokens') or []
+                left_words = [t.get('t','') for t in toks if int(t.get('x',0)) < int(first_col_x - 15)]
+                if not left_words:
+                    continue
+                cat = _canon_label(" ".join(w for w in left_words if w))
+                if not cat or _is_header_label(cat):
+                    continue
+                row_ys.append(int(ln.get('y', 0)))
+        except Exception:
+            pass
+        row_ys = sorted(set(int(y) for y in row_ys))
+        print("[DEBUG] Row ys:", row_ys)
+        for y in row_ys:
+            drw.line([(0, y), (W, y)], fill=(255, 100, 0), width=1)
+
+        dbg.save(DEBUG_DIR / f"p{page_num:02d}_layout.png")
+    except Exception as e:
+        print(f"[ERROR] Could not write debug overlay: {e}")
+
+
+
+
+
+
+
+ 
+
+
+# Rows to keep even without numbers
+HEADERS_KEEP = {
+    "sales", "expenses", "non-operating gains (losses)",
+    "medical products revenue", "industrial products revenue", "total revenue",
+    # Always keep totals even if OCR numbers are missing
+    "total medical products", "total industrial products", "total aps, inc. revenue",
+}
+HEADER_FIXES = (
+    ("Yip", "YTD"),
+    ("Ytp", "YTD"),
+    ("Y1D", "YTD"),
+    ("YID", "YTD"),
+    ("Y1p", "YTD"),
+)
+MONTH_RE = re.compile(r"^(Jan|Feb|Mar|Apr|May|Jun|Jul|Aug|Sep|Oct|Nov|Dec)[a-z]*-?\d{2}$", re.I)
+
+# Helpers to detect accidental "year rows"
+YEARS_PAIR_RE = re.compile(r"^\s*(19|20)\d{2}\s+(19|20)\d{2}\s*$")
+# -------------------- Regex + helpers --------------------
+try:
+    RESAMPLE = Image.Resampling.LANCZOS
+except AttributeError:
+    RESAMPLE = Image.LANCZOS
+
+# YEAR         = re.compile(r"^(19|20)\d{2}$")
+# HDR_YEAR_RE  = re.compile(r"^(19|20)\d{2}$")
+NUM = re.compile(r"^\(?-?\$?[\d,]+(?:\.\d+)?\)?(?:DR|%)?$")
+DROP_PAT     = re.compile(r"(years?\s+ended|statement of|unaudited|page\s*\d+)", re.I)
+# --- Sloppy numeric token that allows spaces inside () and supports DR/%, $ ---
+# NUM_TOKEN_SLOPPY = re.compile(r"""
+#     \(\s*-?\$?[\d,]+(?:\.\d+)?\s*\)   # ( 5,000 ) or (5,000)
+#   | -?\$?[\d,]+(?:\.\d+)?(?:DR|%)?    # 5,000 | -417 | 12.5% | 350DR
+# """, re.I | re.X)
+NUM_TOKEN_SLOPPY = re.compile(r"""
+^\(?\s*                 # optional opening paren
+-?\$?\s*                 # optional leading minus or $
+(?:
+   \d{1,3}(?:[ ,\.\u00A0]\d{3})+   # 1,234,567 or 1 234 567 or 1.234.567
+ | \d+                                 # or just digits
+)
+(?:[\.,]\d+)?             # optional decimal part , or .
+\s*\)?$                    # optional closing paren
+""", re.X)
+# Period headers we might see across the top of wide sheets
+
+
+# endregion
+
+# region [S3] Header Detection & Normalization
+
+def _canon_col_name_v3(s: str) -> str:
+    if not s:
+        return ""
+    s = s.strip()
+    s = s.replace("–", "-").replace("—", "-")
+    s = re.sub(r"[,:;.\s]+$", "", s)  # strip trailing punctuation/spaces
+    low = s.lower()
+
+    # Common OCR glitches → canonical forms
+    if re.search(r"\byt[dpl]\s*a(?:ct|ctual)?\b", low) or "yip actual" in low:
+        return "YTD Actual"
+    if re.search(r"\byt[dpl]\s*f(?:ore|orecast)?\b", low) or "yip forecast" in low:
+        return "YTD Forecast"
+    if re.search(r"\bjun[e]?\s*f(?:ore|orecast)?\b", low):
+        return "June Forecast"
+
+    m = re.search(r"(?i)\b(jan|feb|mar|apr|may|jun|jul|aug|sep|sept|oct|nov|dec)[a-z]*\s*[-/ ]\s*(\d{2,4})\b", s)
+    if m:
+        mon = m.group(1)[:3].capitalize()
+        yy  = m.group(2)
+        if len(yy) == 4: yy = yy[-2:]
+        return f"{mon}-{yy}"
+    return s
+
+def _compute_header_bottom_y(ocr_df: pd.DataFrame) -> float:
+    """
+    Estimate the bottom Y of the header band by finding lines containing
+    period keywords (Jun/May/YTD/Forecast). Returns a Y coordinate; numbers
+    above this are treated as header artifacts.
+    """
+    try:
+        if ocr_df is None or ocr_df.empty:
+            return -1.0
+        tmp = ocr_df.dropna(subset=["text"]).copy()
+        tmp["text"] = tmp["text"].astype(str)
+        bottoms = []
+        for (_, _), g in tmp.groupby(["block_num", "line_num"]):
+            line_txt = " ".join(g["text"].tolist()).lower()
+            if any(k in line_txt for k in ["jun", "may", "ytd", "forecast"]):
+                try:
+                    b = float((g["top"] + g["height"]).max())
+                    bottoms.append(b)
+                except Exception:
+                    pass
+        if bottoms:
+            return max(bottoms)
+        # fallback: use 15th percentile of token bottoms
+        ys = (tmp["top"] + tmp["height"]).astype(float)
+        return float(np.percentile(ys, 15)) if not ys.empty else -1.0
+    except Exception:
+        return -1.0
+
+def _canon_label(s: str) -> str:
+    raw = "" if s is None or (isinstance(s, float) and np.isnan(s)) else str(s)
+    # Merge customerish normalization here to avoid extra helper
+    low = re.sub(r"[^a-z0-9 #]+", " ", raw.lower())
+    if _CUST_RE.search(low):
+        m = _DIGIT_RE.search(low)
+        if m:
+            return f"customer #{m.group(1)}"
+    k = _norm_key(raw)
+    k = NORM_SYNONYMS.get(k, k)
+    if k in CANON_BY_NORM:
+        return CANON_BY_NORM[k]
+    candidates = WHITELIST | set(SYNONYMS.values())
+    best_name, best_score = None, -1
+    for cand in candidates:
+        score = fuzz.ratio(k, _norm_key(cand))
+        if score > best_score:
+            best_name, best_score = cand, score
+    return best_name if best_score >= 80 else k
+
+def _canonical_month_yy(mon: str, yy: str) -> str:
+    mon = mon.lower()[:3]
+    mon = mon.capitalize()  # 'jun' -> 'Jun'
+    return f"{mon}-{yy}"
+
+def _clean_hdr_text(s: str) -> str:
+    s = (s or "").strip()
+    s = s.replace("Ytp", "YTD")  # common OCR glitch
+    s = re.sub(r"\s+", " ", s)
+    return s
+
+def _clean_header_label(text: str) -> str:
+    """Normalize header token text (trim punctuation, collapse spaces)."""
+    s = (text or "").strip()
+    # normalize hyphens/dashes and strip trailing punctuation
+    s = s.replace("–", "-").replace("—", "-")
+    s = re.sub(r"[,:;]+$", "", s)         # "Jun-25," -> "Jun-25"
+    s = re.sub(r"\s+", " ", s)
+    return s
+
+def _dedupe_headers_by_x(items: list[tuple[str, float]], min_gap: int = 50) -> list[tuple[str, float]]:
+    """Keep headers left→right, dropping ones within min_gap px of the previous."""
+    if not items:
+        return []
+    items = sorted(items, key=lambda z: z[1])
+    kept = [items[0]]
+    for name, pos in items[1:]:
+        if (pos - kept[-1][1]) > min_gap:
+            kept.append((name, pos))
+    return kept
+
+def _detect_headers_for_image(img):
+    """
+    Returns (col_labels: list[str], col_xy: dict[str,int]).
+    Never returns None.
+    """
+    try:
+        hdr_pos = _header_labels_from_image(img) or []  # list[(label, x)]
+        labels  = [lab for lab, _ in hdr_pos]
+        col_xy  = {lab: x for lab, x in hdr_pos}
+        return labels, col_xy
+    except Exception:
+        return [], {}
+
+def _detect_month_ytd_headers_from_lines(lines):
+    """Return normalized column labels in left→right order using the first header band found."""
+    if not lines:
+        return []
+    band = [r for r in lines[:min(15, len(lines))]]
+    # pick tokens that look like a column header
+    toks = []
+    for r in band:
+        for w in str(r["text"]).split():
+            if MONTH_COL_RE.fullmatch(w) or YTD_COL_RE.fullmatch(w) or FORECAST_RE.fullmatch(" ".join([w])):
+                toks.append((r["x"], w))
+    if not toks:
+        return []
+    # unique by text (keep first x), then sort by x
+    seen, uniq = {}, []
+    for x, w in toks:
+        key = w.lower()
+        if key not in seen:
+            seen[key] = x
+            uniq.append((x, w))
+    uniq.sort(key=lambda z: z[0])
+    # Title-case a bit for output
+    def norm(s): return re.sub(r"\s+", " ", s).strip().title()
+    return [norm(w) for _, w in uniq]
+
+def _detect_period_headers_xy(img_pil) -> list[tuple[str, int]]:
+    """
+    Return [(label, x_center_px), ...] for top-band period headers.
+    Matches years, month-year (Jun-25), month names, YTD/TTM/etc.
+    """
+    arr = cv2.cvtColor(np.array(img_pil.convert("RGB")), cv2.COLOR_RGB2BGR)
+    H, W = arr.shape[:2]
+    band = arr[: max(1, int(0.32 * H)), :]  # top ~1/3
+    df = pytesseract.image_to_data(
+        band, output_type=pytesseract.Output.DATAFRAME,
+        config="--psm 6 -c preserve_interword_spaces=1"
+    )
+    out = []
+    try:
+        df = df.dropna(subset=["text"])
+        for _, r in df.iterrows():
+            t = str(r["text"]).strip()
+            if PERIOD_HEADER_RE.fullmatch(t):
+                xc = int(r.get("left", 0)) + int(r.get("width", 0)) // 2
+                out.append((t, xc))
+    except Exception:
+        pass
+    seen = {}
+    for lbl, xc in out:
+        if lbl not in seen:
+            seen[lbl] = xc
+    return sorted(seen.items(), key=lambda z: z[1])
+
+def _fallback_headers_from_lines(lines, max_cols_hint: int = 6):
+    """
+    Try to produce (labels, col_xy) from OCR line tokens.
+    'lines' should be a list of word dicts with at least: {'text','x','y','w','h'}.
+    Returns: (labels:List[str], col_xy:Dict[str,float])
+    """
+    words = []
+    # accept either a flat list of word dicts, or a list of lines each with 'words'
+    for item in (lines or []):
+        if isinstance(item, dict) and "text" in item and "x" in item:
+            words.append(item)
+        elif isinstance(item, dict) and "words" in item:
+            for w in item["words"]:
+                if "text" in w and "x" in w:
+                    words.append(w)
+
+    # 1) look for explicit header-like words (months, YTD, Forecast...)
+    hdr_candidates = []
+    for w in words:
+        txt = _clean_hdr_text(w.get("text", ""))
+        if not txt:
+            continue
+        if _MONTH_COL_RE.search(txt) or _YTD_RE.search(txt) or _FORECAST_RE.search(txt):
+            hdr_candidates.append((txt, float(w["x"])))
+
+    # dedupe by x proximity
+    def _dedupe_by_x(pairs, min_gap=24):
+        pairs = sorted(pairs, key=lambda t: t[1])
+        out = []
+        for lab, x in pairs:
+            if not out or abs(x - out[-1][1]) > min_gap:
+                out.append((lab, x))
+            else:
+                # keep the earlier label (or replace with cleaner one)
+                pass
+        return out
+
+    hdr_pos = _dedupe_by_x(hdr_candidates)
+
+    # 2) If we still have too few headers, derive by clustering numeric columns
+    if len(hdr_pos) < 2:
+        num_xs = [float(w["x"]) for w in words if is_numeric_string(w.get("text", ""))]
+        num_xs.sort()
+        clusters = []
+        gap = 35.0  # pixels between numeric columns
+        for x in num_xs:
+            if not clusters or (x - clusters[-1][-1]) > gap:
+                clusters.append([x, x])  # start [leftmost, rightmost]
+            else:
+                clusters[-1][-1] = x     # extend rightmost
+        centers = [median(c) if isinstance(c, list) else c for c in clusters]
+        centers = sorted(centers)
+        if 2 <= len(centers) <= 10:
+            hdr_pos = [(f"Period{i+1}", cx) for i, cx in enumerate(centers[:max_cols_hint])]
+
+    # 3) Build outputs
+    labels = [_clean_hdr_text(lab) for (lab, _x) in hdr_pos]
+    col_xy = {lab: float(x) for lab, x in hdr_pos}
+    return labels, col_xy
+
+def _find_header_bands(ocr_df: pd.DataFrame) -> list[dict]:
+    """
+    Scan the WHOLE page. A header band is a line that contains >=3 header tokens
+    (e.g., 'Jun-25', 'May-25', 'June Forecast', 'YTD Actual', 'YTD Forecast').
+    Returns list of {'y': mid_y, 'labels': [...], 'centers': [...]} ordered top->bottom.
+    """
+    bands = []
+
+    # Group by printed line
+    for (_, _), line in ocr_df.groupby(["block_num", "line_num"]):
+        toks = [(t, float(cx)) for t, cx in zip(line["text"].tolist(), line["cx"].tolist())]
+
+        # Collect single-token headers
+        pairs: list[tuple[str, float]] = []
+        for i, (t, x) in enumerate(toks):
+            # 1) two-word joins first
+            j = _stitch_two_word(toks, i, "ytd", "actual")
+            if j: pairs.append(j); continue
+            j = _stitch_two_word(toks, i, "ytd", "forecast")
+            if j: pairs.append(j); continue
+            j = _stitch_two_word(toks, i, "june", "forecast")
+            if j: pairs.append(j); continue
+
+            # 2) month-yy like "Jun-25" / "May-25"
+            if _is_header_token(t):
+                pairs.append((t, x))
+
+        if len(pairs) < 3:
+            continue
+
+        # Deduplicate + sort by x
+        seen, cleaned = set(), []
+        for lab, x in sorted(pairs, key=lambda z: z[1]):
+            key = re.sub(r"\s+", " ", lab.strip().title())
+            if not key or key in seen:
+                continue
+            seen.add(key)
+            cleaned.append((key, x))
+
+        if len(cleaned) >= 3:
+            labels  = [lab for lab, _ in cleaned]
+            centers = [x   for _,   x in cleaned]
+            y_mid   = float(line["cy"].mean())
+            bands.append({"y": y_mid, "labels": labels, "centers": centers})
+
+    # order by vertical position
+    bands.sort(key=lambda b: b["y"])
+    return bands
+
+ 
+
+def _fix_header_ocr_token(tok: str) -> str:
+    s = (tok or "").strip()
+    if not s:
+        return s
+    for rx, fn in _HDR_OCR_FIXES:
+        m = rx.match(s)
+        if m:
+            return fn(m)
+    return s
+
+def _fix_period_columns(df: pd.DataFrame, labels: list[str]) -> pd.DataFrame:
+    """
+    If DataFrame has Period1..PeriodK and we detected K headers, rename them.
+    """
+    if df is None or df.empty:
+        return df
+    period_cols = [c for c in df.columns if str(c).lower().startswith("period")]
+    if period_cols and len(period_cols) == len(labels):
+        mapping = {period_cols[i]: labels[i] for i in range(len(labels))}
+        df = df.rename(columns=mapping)
+    return df
+
+def _get_headers_for_image(img):
+    """
+    Return (col_labels: List[str], col_xy: Dict[str, x_px]).
+    Works with either variant of _header_labels_from_image:
+      - returns (labels, col_xy)
+      - OR returns list[(label, x)]
+    """
+    labels, col_xy = [], {}
+    try:
+        raw = _header_labels_from_image(img)
+        # shape 1: (labels, col_xy)
+        if isinstance(raw, tuple) and len(raw) == 2:
+            labels, col_xy = raw
+        else:
+            # shape 2: list[(label, x)]
+            pairs = raw or []
+            try:
+                pairs = _merge_and_clean_headers(pairs)  # if you added it
+            except Exception:
+                pass
+            labels = [str(lab).strip() for lab, _x in pairs if str(lab).strip()]
+            col_xy = {lab: x for lab, x in pairs if x is not None}
+    except Exception:
+        labels, col_xy = [], {}
+    return labels, col_xy
+
+def _header_labels_from_image(img):
+    """
+    Return header *pairs* [(label, x_center_px), ...] left→right.
+    Primary: detect_period_columns_xy(img)
+    Fallback: derive labels from lines and synthesize monotonically increasing x
+    """
+    pairs = []
+
+    # 1) prefer your period detector that actually exists
+    try:
+        if callable(globals().get("detect_period_columns_xy")):
+            pairs = detect_period_columns_xy(img) or []
+    except Exception:
+        pairs = []
+
+    # 2) fallback: infer from OCR lines
+    if not pairs:
+        try:
+            lines = ocr_lines(img)
+            # if you have a line-based month/YTD header detector, use it
+            fn = globals().get("_detect_month_ytd_headers_from_lines")
+            labels = fn(lines) if callable(fn) else []
+            if labels:
+                # synthesize x positions so downstream code can keep working
+                step = 120
+                pairs = [(lab, (i + 1) * step) for i, lab in enumerate(labels)]
+        except Exception:
+            pairs = []
+
+    return _merge_and_clean_headers(pairs)
+
+def _is_header_label(cat: str) -> bool:
+    s = re.sub(r"[^a-z0-9 ]+", " ", str(cat or "").lower())
+    if not s.strip():
+        return False
+    # if the label has any digits, it's not a header banner
+    if re.search(r"\d", s):
+        return False
+    words = [w for w in s.split() if w]
+    monthish   = sum(w in MONTH_TOKENS for w in words)
+    headerish  = sum(w in HEADERISH_WORDS for w in words)
+    financeish = any(k in s for k in ["revenue","income","expense","profit","tax","aps"])
+    # treat big grey bars like "MEDICAL PRODUCTS", "INDUSTRIAL PRODUCTS", "Revenue", etc. as headers
+    return (monthish + headerish) >= 1 and not financeish
+
+def _is_header_like_line(text: str) -> bool:
+    """Return True if the OCR line is just a header band (months/YTD/forecast) or a page number."""
+    t = re.sub(r"[,_()$•–—\-]+", " ", str(text or ""))
+    t = re.sub(r"\s+", " ", t).strip()
+    if not t:
+        return True
+    if MONTH_ONLY_LINE_RE.fullmatch(t):
+        return True
+    # page footer like "1.2"
+    if re.fullmatch(r"\d+(?:\.\d+)?", t):
+        return True
+    return False
+
+def _is_header_token(tok: str) -> bool:
+    """Month-YY (Jun-25), YTD, Forecast single tokens."""
+    s = str(s).strip()
+    return bool(MONTH_COL_RE.search(s) or YTD_COL_RE.search(s) or FORECAST_RE.search(s))
+
+def _is_month_token(s: str) -> bool:
+    s = (s or "").strip().lower()
+    return s in MONTH_TOKENS
+
+def _looks_like_column_header(text: str) -> bool:
+    t = (text or "").lower()
+    month_hits = len(re.findall(r"(?:jan|feb|mar|apr|may|jun|jul|aug|sep|sept|oct|nov|dec)", t))
+    signal = ("forecast" in t) or ("ytd" in t) or (month_hits >= 2)
+    return signal
+
+def _looks_like_month_header(text: str, nums: list[float]) -> bool:
+    """
+    Heuristic: treat as header if line is mostly month/YTD words and small numbers (±0..200).
+    This catches rows like: 'May   Jun   Y   -25%   12%'
+    """
+    t = (text or "").strip()
+    if not t:
+        return False
+    low = re.sub(r"[^a-z0-9% ]+", " ", t.lower())
+    words = [w for w in low.split() if w]
+    if not words:
+        return False
+
+    monthish = sum(1 for w in words if _is_month_token(w) or w in {"y","ytd"})
+    headerish = sum(1 for w in words if w in HEADER_HINTS)
+    small_nums = sum(1 for n in nums if isinstance(n,(int,float)) and abs(n) <= 200)
+
+    # If a line contains month/YTD tokens and no strong label words, and numbers are small → header
+    return (monthish + headerish) >= 1 and small_nums >= 1 and not any(w in KEY_LABEL_HINTS for w in words)
+
+def _merge_and_clean_headers(pairs):
+    """
+    Input: iterable of (label, x). Output: a cleaned list[(label, x)] left→right.
+    - drops bad tuples
+    - normalizes label text a bit
+    - sorts by x
+    """
+    if not pairs:
+        return []
+    cleaned = []
+    for p in pairs:
+        if not isinstance(p, (tuple, list)) or len(p) != 2:
+            continue
+        lab, x = p
+        if not lab:
+            continue
+        try:
+            x = int(x)
+        except Exception:
+            continue
+        lab = re.sub(r"\s+", " ", str(lab)).strip().rstrip(",;:")
+        cleaned.append((lab, x))
+    cleaned.sort(key=lambda z: z[1])
+    return cleaned
+
+def _norm_hdr_token(txt: str) -> str | None:
+    """
+    Normalize a single header token into a canonical form we care about.
+    Returns None for words we do not want to treat as header labels alone.
+    """
+    if not txt:
+        return None
+    s = str(txt).strip()
+    # strip trailing punctuation
+    s = re.sub(r"[,:;.\u2013\u2014]+$", "", s)
+
+    # month-year forms like "Jun-25" / "Jun 25"
+    m = _HDR_MONYY.match(s)
+    if m:
+        return _canonical_month_yy(m.group(1), m.group(2))
+
+    # single keywords we use only for stitching (do not keep alone except 'june' to join with 'forecast')
+    w = _HDR_WORD.match(s)
+    if w:
+        return w.group(1).lower()
+
+    # Sometimes Tesseract gives full month names; allow "June" only (to stitch with Forecast)
+    if re.fullmatch(_MONTH_FULL, s, flags=re.I):
+        return s.lower()
+
+    return None  # everything else is noise for header building
+
+def _stitch_two_word_header(line_df: pd.DataFrame, irow) -> str | None:
+    """Join things like 'YTD' + 'Actual' or 'June' + 'Forecast'."""
+    try:
+        next_word_df = line_df[line_df.word_num == (irow.word_num + 1)]
+        if next_word_df.empty:
+            return None
+        nxt = str(next_word_df.iloc[0]['text']).strip()
+        cur = str(irow['text']).strip()
+        key = (cur.lower(), nxt.lower())
+        if key in {('ytd','actual'), ('ytd','forecast'), ('june','forecast'), ('jun','forecast')}:
+            return f"{cur} {nxt.capitalize()}"
+    except Exception:
+        pass
+    return None
+
+
+# --- Label utilities --------------------------------------------------------
+def clean_label(s: str) -> str:
+    s = (s or "").lower()
+    s = s.replace("…", " ").replace("..", " ").replace(" ee", " ")
+    s = " ".join(s.split())
+    # normalize common names
+    s = s.replace("client service revenue", "client service revenue")
+    s = s.replace("professional consultation", "professional consultation")
+    s = s.replace("book sales", "book sales")
+    return s
+
+def _clean_label_text(s: str) -> str:
+    """Remove dotted leader artifacts and long 'e' runs before canonicalization."""
+    s = (s or "").lower()
+    # collapse long dot/underscore/bullet runs
+    s = re.sub(r"[.\u2022·_]{2,}", " ", s)
+    # kill long 'e' runs between spaces (artifact of dotted leaders)
+    s = re.sub(r"(?<=\s)e{3,}(?=\s)", " ", s)
+    # squeeze spaces
+    s = re.sub(r"\s{2,}", " ", s).strip()
+    return s
+
+def align_labels_to_columns(headers_xy, col_left, col_right):
+    """
+    headers_xy: list[(name:str, x:float)] detected header centers
+    col_left/right: numeric column boundaries (px)
+    Return labels aligned to nearest column centers; len == len(col_right)
+    """
+    centers = [0.5 * (float(col_left[i]) + float(col_right[i])) for i in range(len(col_right))]
+    labels = [None] * len(centers)
+    hdrs = sorted(((str(n), float(x)) for n, x in (headers_xy or [])), key=lambda t: t[1])
+    taken = set()
+    for name, hx in hdrs:
+        try:
+            j = min((i for i in range(len(centers)) if i not in taken), key=lambda i: abs(centers[i] - float(hx)))
+        except ValueError:
+            j = None
+        if j is not None:
+            labels[j] = name
+            taken.add(j)
+    for i in range(len(labels)):
+        if labels[i] is None:
+            labels[i] = f"Period{i+1}"
+    return labels
+
+_HDR_TOKEN = re.compile(
+    r"""(?xi)
+    (?: # month-year like May-25 / Jun-25
+        (jan|feb|mar|apr|may|jun|jul|aug|sep|oct|nov|dec)[a-z]*\s*[-/]\s*\d{2,4}
+    )
+    |(?:ytd|actual|forecast)     # finance words
+    |(?:jun[e]?)                 # stray "June" sometimes split from Forecast
+    """
+)
+# ---- Header detection for months / YTD ----
+MONTH_HEADER = re.compile(
+    r"\b(?:jan|feb|mar|apr|may|jun|jul|aug|sep|sept|oct|nov|dec)"
+    r"(?:[-/ ]?(?:\d{2}|\d{4}))?\b", re.I)
+YTD_ACTUAL   = re.compile(r"\bYTD\s*Actual\b", re.I)
+YTD_FORECAST = re.compile(r"\bYTD\s*Forecast\b", re.I)
+FORECAST     = re.compile(r"\b(?:June|Jun)\s*Forecast\b", re.I)
+# --- Add near your regex/constants ---
+MONTH_TOKENS = {"jan","feb","mar","apr","may","jun","jul","aug","sep","sept","oct","nov","dec"}
+HEADER_HINTS = {"ytd","forecast","plan","actual","budget","prior","vs","chg","change","%","percent"}
+
+KEY_LABEL_HINTS = {"total", "revenue", "income", "loss", "expense", "profit", "tax", "cost", "aps"}
+# Treat month/YTD/Forecast lines as header bands, not real categories
+HEADERISH_WORDS = {"ytd", "forecast"}
+try:
+    MONTH_TOKENS  # already defined earlier in your file
+except NameError:
+    MONTH_TOKENS = {"jan","feb","mar","apr","may","jun","jul","aug","sep","sept","oct","nov","dec"}
+
+# Common label constants (reduce typos across code)
+LABEL_TOTAL_APS_INC_REVENUE           = "total aps, inc. revenue"
+LABEL_OTHER_MEDICAL_CUSTOMERS         = "other medical customers"
+LABEL_TOTAL_NONOP_GAINS_LOSSES        = "total non-operating gains (losses)"
+LABEL_TOTAL_MEDICAL_PRODUCTS          = "total medical products"
+LABEL_TOTAL_INDUSTRIAL_PRODUCTS       = "total industrial products"
+LABEL_INTEREST_INCOME_NET             = "interest income, net"
+LABEL_LOSS_ON_SALE_OF_ASSETS          = "loss on sale of assets"
+LABEL_PROVISION_FOR_INCOME_TAXES      = "provision for income taxes"
+LABEL_NET_INCOME_LOSS                 = "net income (loss)"
+LABEL_MEDICAL_PRODUCTS_REVENUE        = "medical products revenue"
+
+# Expected row sequence for the Products sheet when labels are missing
+PRODUCTS_EXPECTED = [
+    "customer #1", "customer #2", "customer #3", "customer #4", LABEL_OTHER_MEDICAL_CUSTOMERS,
+    LABEL_TOTAL_MEDICAL_PRODUCTS,
+    "matthew", "mark", "luke", "john", "peter",
+    LABEL_TOTAL_INDUSTRIAL_PRODUCTS,
+    LABEL_TOTAL_APS_INC_REVENUE,
+]
+
+
+
+
+
+
+import re
+from typing import List, Tuple
+
+
+def _stitch_two_word(tokens, i, a, b):
+    """If tokens[i] == a and tokens[i+1] == b (case-insensitive) -> (label, cx)."""
+    if i + 1 >= len(tokens):
+        return None
+    t1, x1 = tokens[i]
+    t2, x2 = tokens[i+1]
+    if t1.lower() == a and t2.lower() == b:
+        return f"{t1} {t2}".title(), (x1 + x2) / 2.0
+    return None
+
+
+# --- Header post-processing ---
+HEADER_PAIR_JOIN = {
+    ("june", "forecast"):  "June Forecast",
+    ("ytd",  "actual"):    "YTD Actual",
+    ("ytd",  "forecast"):  "YTD Forecast",
+}
+
+
+
+
+
+def _is_rule_line(text: str) -> bool:
+    # ignore pure underline/rule lines
+    return bool(re.fullmatch(r"[_\-\u2014\=\s]+", (text or "").strip()))
+
+
+
+# --- month/period header detection (add near other regexes) ---
+MONTH_TOKEN = re.compile(
+    r"\b(?:jan|feb|mar|apr|may|jun|jul|aug|sep|sept|oct|nov|dec)[a-z]*\s*[-/]\s*\d{2,4}\b",
+    re.I,
+)
+_MONTHS = r"jan|feb|mar|apr|may|jun|jul|aug|sep|sept|oct|nov|dec"
+MONTH_COL_RE   = re.compile(fr"(?i)\b(?:{_MONTHS})[a-z]*\s*-\s*\d{{2,4}}\b")   # e.g. Jun-25
+YTD_COL_RE     = re.compile(r"(?i)\bYTD(?:\s+(?:Actual|Forecast))?\b")         # YTD, YTD Actual, YTD Forecast
+FORECAST_RE    = re.compile(r"(?i)\b[A-Za-z]+\s+Forecast\b")                    # June Forecast, etc.
+
+# A line that is *only* column headers (months/YTD/forecast terms)
+MONTH_ONLY_LINE_RE = re.compile(
+    fr"^(?:\s*(?:{_MONTHS})[a-z]*\s*-\s*\d{{2,4}}\s*|\s*YTD(?:\s+(?:Actual|Forecast))?\s*|\s*[A-Za-z]+\s+Forecast\s*)+$",
+    re.I
+)
+# --- Header detection + cleanup ------------------------------------------------
+
+# Month patterns (abbr and full)
+_MONTH_ABBR = r"jan|feb|mar|apr|may|jun|jul|aug|sep|oct|nov|dec"
+_MONTH_FULL = r"january|february|march|april|may|june|july|august|september|october|november|december"
+
+# e.g., "Jun-25", "May 25", "Jun–25", case-insensitive, commas allowed at end
+_HDR_MONYY = re.compile(rf"^\s*({_MONTH_ABBR})[\s\-–—]?\s?(\d{{2}})\s*[,]?\s*$", re.I)
+# single words we care about when they appear in headers
+_HDR_WORD  = re.compile(r"^(ytd|actual|forecast|june|may)$", re.I)
+
+
+
+
+
+
+
+PERIOD_HEADER_RE = re.compile(
+    rf"""(?ix) ^
+        (?:                                  # any one of:
+            (?:19|20)\d{{2}}                 # 4-digit year: 2003, 2024
+          | (?:{_MONTHS})[a-z]*              # month token
+            \s*[-/ ]\s*
+            (?:\d{{2}}|\d{{4}})              # YY or YYYY: Jun-25, May 2025
+          | (?:YTD|TTM)                      # common period tags
+        )
+    $""")
+# --- Header post-processing ---
+MONTH_WORDS = {"jan","feb","mar","apr","may","jun","july","jul","aug","sep","sept","oct","nov","dec","june"}
+TAIL_PUNCT = ",.;:"
+# --- Header token cleaning/merging -------------------------------------------
+HEADER_JOIN_GAP_PX = 28  # pixels: join tokens that are this close horizontally
+
+
+# Heuristic fixes for common OCR glitches in header tokens
+_HDR_OCR_FIXES = (
+    (re.compile(r"^(?:s|d)un[-\s]?(\d{2,4})$", re.I), lambda m: f"Jun-{m.group(1)[-2:]}") ,
+)
+
+
+# Back-compat alias so existing code (e.g., parse_finance_lines, _unify_columns)
+# that calls HDR_YEAR_RE.fullmatch(...) keeps working.
+HDR_YEAR_RE = PERIOD_HEADER_RE
+# Looser header matcher used by detectors (single token or stitched pairs)
+PERIOD_LABEL_RE = re.compile(
+    rf"""
+    ^(?:{_MONTHS})[a-z]*\s*[-/ ]\s*(?:\d{{2}}|\d{{4}})$   # Jun-25 / May 2025
+    |^ytd\s*(?:actual|forecast)$                           # YTD Actual / YTD Forecast
+    |^(?:{_MONTHS})[a-z]*\s+forecast$                      # June Forecast
+    """, re.I | re.X
+)
+NUM_TOKEN = re.compile(r"\(?-?\$?[\d,]+(?:\.\d+)?\)?(?:DR|%)?$", re.I)
+
+
+# --- Normalization helpers (robust against punctuation/typos) ---
+def _norm_key(s) -> str:
+    # robust to None/NaN/numbers
+    if s is None:
+        return ""
+    try:
+        import pandas as pd
+        if isinstance(s, float) and pd.isna(s):
+            return ""
+    except Exception:
+        pass
+    s = str(s)
+    s = s.lower()
+    s = re.sub(r"[^a-z0-9# ]+", " ", s)
+    s = re.sub(r"\s+", " ", s).strip()
+    return s
+
+NORM_SYNONYMS = { _norm_key(k): _norm_key(v) for k, v in SYNONYMS.items() }
+CANON_BY_NORM = { _norm_key(k): k for k in CANONICAL }
+NORM_SYNONYMS.update({
+    "yip forecast": "ytd forecast",
+    "jun forecast": "june forecast",
+    "jun-25": "june 25",
+    "juneforecast": "june forecast",
+})
+
+
+
+def _norm_cat_for_match(s: str) -> str:
+    k = _norm_key(s)
+    return NORM_SYNONYMS.get(k, k)
+
+# region [S5] Table Reconstruction & Postprocess
+
+def _build_auto_ops_for_missing_totals(df: pd.DataFrame) -> dict:
+    """
+    Deterministic ops for two critical lines when components exist:
+      - total non-operating gains (losses)
+      - net income (loss)
+      - total medical products / total industrial products
+      - total revenue / total aps, inc. revenue
+    """
+    if df is None or df.empty or "Category" not in df.columns:
+        return {"ops": []}
+
+    ops = []
+    cat = df["Category"].astype(str).map(lambda s: _canon_label(s).lower())
+    have    = lambda k: bool(cat.eq(k).any())
+    missing = lambda k: not have(k)
+    val_cols = [c for c in df.columns if c != "Category" and not str(c).startswith("__")]
+
+    # Total Non-Operating Gains (Losses)
+    if (have(LABEL_INTEREST_INCOME_NET) or have(LABEL_LOSS_ON_SALE_OF_ASSETS) or have("donations (gift)")
+        or have("interest expense") or have("other income") or have("other expense") or have("other income/(expense)")) \
+        and missing(LABEL_TOTAL_NONOP_GAINS_LOSSES):
+        comps = [LABEL_INTEREST_INCOME_NET, LABEL_LOSS_ON_SALE_OF_ASSETS, "donations (gift)",
+                 "interest expense", "other income/(expense)", "other income", "other expense"]
+        for col in val_cols:
+            ops.append({
+                "op": "add_and_calculate_row",
+                "category": "total non-operating gains (losses)",
+                "index": len(df),
+                "col": col,
+                "components": comps
+            })
+
+    # Net income (loss)
+    if (have("operating income") or have(LABEL_TOTAL_NONOP_GAINS_LOSSES) or have(LABEL_PROVISION_FOR_INCOME_TAXES)) \
+        and missing(LABEL_NET_INCOME_LOSS):
+        comps = ["operating income", LABEL_TOTAL_NONOP_GAINS_LOSSES, LABEL_PROVISION_FOR_INCOME_TAXES]
+        for col in val_cols:
+            ops.append({
+                "op": "add_and_calculate_row",
+                "category": LABEL_NET_INCOME_LOSS,
+                "index": len(df),
+                "col": col,
+                "components": comps
+            })
+
+    # Products sheet: totals from component lines
+    # Medical products = customer #1..#4 + other medical customers
+    medical_components = [
+        "customer #1", "customer #2", "customer #3", "customer #4", LABEL_OTHER_MEDICAL_CUSTOMERS
+    ]
+    # Industrial products = matthew..peter
+    industrial_components = ["matthew", "mark", "luke", "john", "peter"]
+
+    have_any_med = any(have(_canon_label(x)) for x in medical_components)
+    have_any_ind = any(have(_canon_label(x)) for x in industrial_components)
+
+    if have_any_med and missing(LABEL_TOTAL_MEDICAL_PRODUCTS):
+        for col in val_cols:
+            ops.append({
+                "op": "add_and_calculate_row",
+                "category": LABEL_TOTAL_MEDICAL_PRODUCTS,
+                "index": len(df),
+                "col": col,
+                "components": medical_components,
+            })
+
+    if have_any_ind and missing(LABEL_TOTAL_INDUSTRIAL_PRODUCTS):
+        for col in val_cols:
+            ops.append({
+                "op": "add_and_calculate_row",
+                "category": LABEL_TOTAL_INDUSTRIAL_PRODUCTS,
+                "index": len(df),
+                "col": col,
+                "components": industrial_components,
+            })
+
+    # total revenue = total medical products + total industrial products
+    if (have(LABEL_TOTAL_MEDICAL_PRODUCTS) or have_any_med) and (have(LABEL_TOTAL_INDUSTRIAL_PRODUCTS) or have_any_ind) and missing("total revenue"):
+        for col in val_cols:
+            ops.append({
+                "op": "add_and_calculate_row",
+                "category": "total revenue",
+                "index": len(df),
+                "col": col,
+                "components": [LABEL_TOTAL_MEDICAL_PRODUCTS, LABEL_TOTAL_INDUSTRIAL_PRODUCTS],
+            })
+
+    # total aps, inc. revenue mirrors total revenue
+    if missing(LABEL_TOTAL_APS_INC_REVENUE):
+        for col in val_cols:
+            ops.append({
+                "op": "add_and_calculate_row",
+                "category": LABEL_TOTAL_APS_INC_REVENUE,
+                "index": len(df),
+                "col": col,
+                "components": ["total revenue"],
+            })
+
+    return {"ops": ops}
+
+def _collapse_duplicates(df: pd.DataFrame) -> pd.DataFrame:
+    """Collapse by normalized category; pick first non-null numeric (visual top)."""
+    if df.empty:
+        return df.copy()
+
+    df = df.copy()
+    df["__norm"]  = df["Category"].map(_norm_cat_for_match)
+    df["__canon"] = df["Category"].map(_canon_label)
+    val_cols = [c for c in df.columns if c not in ("Category","__norm","__canon")]
+
+    def chooser(g: pd.DataFrame) -> pd.Series:
+        name = g["__canon"].iloc[0] if g["__canon"].iloc[0] in WHITELIST else g["Category"].iloc[0]
+        row = {"Category": name}
+        for c in val_cols:
+            vals = [ to_number(v) for v in g[c].tolist() ]
+            nums = [v for v in vals if isinstance(v,(int,float))]
+            row[c] = nums[0] if nums else None
+        return pd.Series(row)
+
+    out = (df.groupby("__norm", as_index=False, sort=False)
+             .apply(chooser)
+             .reset_index(drop=True))
+
+    out = out.reindex(columns=["Category", *val_cols])
+    return out
+
+def _drop_year_rows(df: pd.DataFrame) -> pd.DataFrame:
+    """Removes any rows that look like just a year."""
+    if df is None or df.empty or "Category" not in df.columns:
+        return df
+    
+    # Identify rows where the "Category" value is a 4-digit number (a year)
+    is_year_row = df["Category"].astype(str).str.match(r"^\d{4}$")
+    
+    return df[~is_year_row]
+
+def _grid_is_bad(df: pd.DataFrame) -> bool:
+    if df is None or df.empty or "Category" not in df.columns:
+        return True
+    val_cols = [c for c in df.columns if c != "Category"]
+    if not val_cols:
+        return True
+    rows_with_nums = df[val_cols].notna().any(axis=1).sum()
+    blank_cats = df["Category"].astype(str).str.strip().eq("").mean() if len(df) else 1.0
+    # e.g., 1–2 numeric rows but no labels → junk
+    if rows_with_nums <= 2 and blank_cats > 0:
+        return True
+    # mostly missing categories → junk
+    if blank_cats >= 0.6:
+        return True
+    return False
+
+def _unify_columns(df: pd.DataFrame) -> pd.DataFrame:
+    """
+    Deduplicate columns and keep Category + up to MAX_VALUE_COLS value columns.
+    Prefer month/YTD columns in a sane order for this sheet.
+    """
+    if df is None or df.empty:
+        return df
+
+    out = df.loc[:, ~df.columns.duplicated()]
+    if "Category" not in out.columns:
+        return out
+
+    vals = [c for c in out.columns if c != "Category"]
+
+    def _rank(c: str) -> int:
+        s = str(c).lower()
+        if "jun" in s and "forecast" not in s: return 0
+        if "may" in s:                         return 1
+        if "forecast" in s and "jun" in s:     return 2
+        if "ytd actual" in s:                  return 3
+        if "ytd forecast" in s or "ytd" in s:  return 4
+        return 9
+
+    keep = sorted(vals, key=lambda c: (_rank(c), vals.index(c)))[:MAX_VALUE_COLS]
+    return out[["Category", *keep]]
+
+def finalize(df: pd.DataFrame) -> pd.DataFrame:
+    """
+    --- FINALIZE: keep labeled rows; drop only blank+all-zero ---
+    """
+    import pandas as pd
+    out = df.copy() if df is not None else pd.DataFrame()
+
+    if "Category" not in out.columns:
+        out["Category"] = ""
+    out["Category"] = out["Category"].astype(str).str.strip()
+
+    value_cols = [c for c in out.columns if c != "Category" and not str(c).startswith("__")]
+    # Coerce numerics and keep zeros instead of NaN
+    for c in value_cols:
+        try:
+            out[c] = pd.to_numeric(out[c], errors="coerce").fillna(0.0)
+        except Exception:
+            pass
+
+    # Drop only unlabeled AND all-zero rows
+    if value_cols:
+        try:
+            empty_cat = out["Category"].eq("")
+            all_zero  = out[value_cols].abs().sum(axis=1).eq(0)
+            out = out[~(empty_cat & all_zero)]
+        except Exception:
+            pass
+
+    try:
+        out = out.reset_index(drop=True)
+    except Exception:
+        pass
+    return out
+
+
+def order_like_statement(df: pd.DataFrame) -> pd.DataFrame:
+    df = df.copy()
+    df["__rank"] = df["Category"].map(lambda s: ORDER_RANK.get(s, 99_999))
+    if "__y" in df.columns:
+        df = df.sort_values(["__rank", "__y"], ascending=[True, True])
+    else:
+        df = df.sort_values(["__rank", "Category"], ascending=[True, True])
+    return df.drop(columns=["__rank"], errors="ignore")
+
+
+# -------------------- Totals --------------------
+
+# -------------------- Imaging --------------------
+
+def prepare_image(img: Image.Image, max_long_side: int) -> Image.Image:
+    """Resize the image so its longest side is at most max_long_side.
+    Uses RESAMPLE if available. Returns a PIL Image.
+    """
+    try:
+        w, h = img.size
+        m = max(w, h)
+        if m > max_long_side:
+            r = float(max_long_side) / float(m)
+            new_size = (max(1, int(round(w * r))), max(1, int(round(h * r))))
+            try:
+                return img.resize(new_size, RESAMPLE)
+            except Exception:
+                return img.resize(new_size)
+        return img
+    except Exception:
+        return img
+
+def remove_underlines(img: Image.Image) -> Image.Image:
+    """
+    Remove long horizontal underlines to improve OCR.
+    Returns a cleaned PIL image.
+    """
+    g = cv2.cvtColor(np.array(img), cv2.COLOR_RGB2GRAY)
+    bw = cv2.adaptiveThreshold(g, 255, cv2.ADAPTIVE_THRESH_MEAN_C,
+                               cv2.THRESH_BINARY_INV, 31, 15)
+    klen = max(20, g.shape[1] // 35)
+    horiz_kernel = cv2.getStructuringElement(cv2.MORPH_RECT, (klen, 1))
+    horiz_lines = cv2.morphologyEx(bw, cv2.MORPH_OPEN, horiz_kernel, iterations=1)
+    mask = cv2.threshold(horiz_lines, 0, 255, cv2.THRESH_BINARY)[1]
+    cleaned = cv2.inpaint(g, mask, 3, cv2.INPAINT_TELEA)
+    return Image.fromarray(cv2.cvtColor(cleaned, cv2.COLOR_GRAY2RGB))
+
+# region [S4] OCR & Layout Parsing
+
+def _build_lines(df):
+    # df has left, top, width, height, text
+    df = df.sort_values(['top','left']).copy()
+    if df.empty:
+        return []
+    # Use center-y for more stable line grouping
+    df['cy'] = df['top'] + df['height']/2.0
+    words = df.to_dict('records')
+    median_h = float(np.median(df['height'])) or 12.0
+    # Tighter threshold to avoid merging adjacent rows (totals vs first data row)
+    thresh = max(6.0, 0.55 * median_h)
+
+    lines = []
+    cur = [words[0]]
+    last_cy = float(words[0]['cy'])
+    for w in words[1:]:
+        cy = float(w.get('cy', w['top']))
+        if (cy - last_cy) > thresh:
+            lines.append(cur)
+            cur = []
+        cur.append(w)
+        last_cy = cy
+    if cur:
+        lines.append(cur)
+    return lines
+
+def _group_rows_by_y(y_values: List[int] | List[float], tol: float = 12.0) -> List[int]:
+    """Cluster Y centers into row bands by proximity and return band centers (ints).
+    Uses a simple single-pass clustering with tolerance in pixels.
+    """
+    try:
+        ys = sorted(int(round(float(y))) for y in (y_values or []))
+    except Exception:
+        return []
+    if not ys:
+        return []
+    bands: list[list[int]] = [[ys[0]]]
+    for y in ys[1:]:
+        if abs(y - bands[-1][-1]) <= tol:
+            bands[-1].append(y)
+        else:
+            bands.append([y])
+    # use median of each band as canonical row y
+    out: List[int] = []
+    for b in bands:
+        try:
+            import statistics as _stats
+            out.append(int(round(_stats.median(b))))
+        except Exception:
+            out.append(int(b[len(b)//2]))
+    return out
+
+
+# --- Orientation helper -----------------------------------------------------
+def ensure_upright(img_pil: Image.Image) -> Image.Image:
+    """
+    Return an upright PIL image.
+    1) Try Tesseract OSD.
+    2) Fallback: try [0,90,180,270] and pick the orientation with the best score:
+       (#row-anchors found * #numeric-tokens aligned in columns)
+    """
+    import pytesseract, numpy as np, cv2
+    from pytesseract import Output as _O
+
+    def _rotate(pil, deg):
+        if deg % 360 == 0:
+            return pil
+        return pil.rotate(-deg, expand=True)  # PIL rotates counterclockwise
+
+    # 1) OSD
+    try:
+        osd = pytesseract.image_to_osd(img_pil, output_type=_O.DICT)
+        rot = int(osd.get("rotate", 0))  # 0/90/180/270
+        if rot in (90, 180, 270):
+            return _rotate(img_pil, rot)
+    except Exception:
+        pass
+
+    # 2) Try 4 orientations and score
+    def _score(pil):
+        try:
+            arr = cv2.cvtColor(np.array(pil.convert("RGB")), cv2.COLOR_RGB2BGR)
+            H, W = arr.shape[:2]
+            # light OCR to get tokens
+            df = pytesseract.image_to_data(
+                arr, output_type=pytesseract.Output.DATAFRAME,
+                config="--psm 6 --oem 1 -c preserve_interword_spaces=1"
+            )
+            df = df.dropna(subset=["text"]) if df is not None else None
+            if df is None or df.empty:
+                return 0
+            # count numeric-ish tokens to the right side (where numbers live)
+            nums = 0
+            xs = []
+            for _, r in df.iterrows():
+                t = str(r["text"]).strip()
+                if NUM_TOKEN_SLOPPY.fullmatch(t.replace(" ", "")):
+                    nums += 1
+                    xs.append(float(r["left"]) + float(r["width"]) / 2.0)
+            xs.sort()
+            # very rough "columns" = # of big gaps in xs + 1 (capped)
+            cols = 1 + sum((xs[i+1]-xs[i]) > 50 for i in range(len(xs)-1)) if len(xs) > 1 else 1
+            cols = min(cols, 6)
+            # left-band labels: more words near left quarter = better
+            left_words = sum((float(r["left"]) < (0.35*W)) for _, r in df.iterrows())
+            return (left_words//10 + 1) * (nums//10 + 1) * cols
+        except Exception:
+            return 0
+
+    best = img_pil; best_s = -1
+    for deg in (0, 90, 180, 270):
+        cand = _rotate(img_pil, deg)
+        s = _score(cand)
+        if s > best_s:
+            best, best_s = cand, s
+    return best
+def pdf_or_images_to_pages(paths: List[Path] | List[str], dpi: int = 300) -> List[Image.Image]:
+    """Load a list of files (PDFs or images) and return a flat list of PIL Images.
+    - PDFs are rendered via pdf2image.convert_from_bytes using POPPLER_BIN.
+    - Images are opened via PIL; multi-frame images (e.g., TIFF) are expanded.
+    """
+    # Allow env override for DPI to help with faint digits (e.g., leading 5/1)
+    try:
+        dpi_env = int(os.environ.get('PDF2EX_DPI', '').strip() or 0)
+        if dpi_env >= 200:
+            dpi = dpi_env
+    except Exception:
+        pass
+    out: List[Image.Image] = []
+    if not paths:
+        return out
+    for fp in paths:
+        try:
+            p = Path(fp)
+            ext = p.suffix.lower()
+            if ext == ".pdf":
+                data = p.read_bytes()
+                kwargs = {"dpi": dpi}
+                if POPPLER_BIN:
+                    kwargs["poppler_path"] = str(POPPLER_BIN)
+                try:
+                    imgs = convert_from_bytes(data, **kwargs)
+                except Exception:
+                    kwargs.pop("poppler_path", None)
+                    imgs = convert_from_bytes(data, **kwargs)
+                for im in imgs:
+                    out.append(ensure_upright(im.convert("RGB")))
+            elif ext in {".png", ".jpg", ".jpeg", ".bmp", ".tif", ".tiff"}:
+                im = Image.open(str(p))
+                try:
+                    # expand multi-frame images
+                    from PIL import ImageSequence
+                    frames = [ensure_upright(f.convert("RGB")) for f in ImageSequence.Iterator(im)]
+                    out.extend(frames if frames else [ensure_upright(im.convert("RGB"))])
+                except Exception:
+                    out.append(ensure_upright(im.convert("RGB")))
+            else:
+                # unknown extension; try opening as image
+                im = Image.open(str(p))
+                out.append(ensure_upright(im.convert("RGB")))
+        except Exception:
+            continue
+    return out
+
+def detect_period_columns_xy(img: Image.Image) -> List[Tuple[str, int]]:
+    """Detect period header columns (e.g., Jun-25, May-25, June Forecast, YTD Actual, YTD Forecast)
+    and return [(label, x_center)] left-to-right. Uses line tokens for robustness.
+    """
+    try:
+        lines = ocr_lines(img)
+    except Exception:
+        lines = []
+    if not lines:
+        return []
+
+    pairs: list[tuple[str, float]] = []
+
+    # helpers for stitching two-word headers
+    def _stitch_pair(toks: List[dict], i: int, a: str, b: str, title_join: str) -> tuple[str, float] | None:
+        if i + 1 >= len(toks):
+            return None
+        t1 = str(toks[i].get('t', '')).strip().lower()
+        t2 = str(toks[i+1].get('t', '')).strip().lower()
+        if t1 == a and t2 == b:
+            x1 = float(toks[i].get('x', 0)); x2 = float(toks[i+1].get('x', 0))
+            return (title_join, (x1 + x2) / 2.0)
+        return None
+
+    # scan lines in the upper half first
+    H = img.size[1]
+    YEAR_RE = re.compile(r'^(19|20)\d{2}$')
+    for ln in lines:
+        y = int(ln.get('y', 0))
+        if y > H * 0.6:
+            continue
+        toks = ln.get('tokens') or []
+        if not toks:
+            continue
+        # collect header tokens from this line
+        local: list[tuple[str, float]] = []
+        for i, t in enumerate(toks):
+            s = str(t.get('t', '')).strip()
+            s_clean = re.sub(r"[,:]+$", "", s)
+            # month-yy like Jun-25 / May-25
+            if _HDR_MONYY.fullmatch(s_clean):
+                local.append((s_clean, float(t.get('x', 0))))
+            # year-only headers like 2003 / 2004
+            if YEAR_RE.fullmatch(s_clean):
+                local.append((s_clean, float(t.get('x', 0))))
+                continue
+                continue
+            # Stitch split month + year tokens (e.g., "May" "25") into "May-25"
+            try:
+                mon = s_clean.lower()
+                if re.fullmatch(rf"({_MONTH_ABBR}|{_MONTH_FULL})", mon, re.I) and i + 1 < len(toks):
+                    t2 = str(toks[i+1].get('t','')).strip()
+                    if re.fullmatch(r"\d{2,4}", t2):
+                        yy = t2[-2:]
+                        x1 = float(t.get('x', 0)); x2 = float(toks[i+1].get('x', 0))
+                        local.append((f"{s_clean}-{yy}", (x1 + x2) / 2.0))
+                        continue
+            except Exception:
+                pass
+            # stitch YTD Actual / YTD Forecast / June Forecast
+            joined = _stitch_pair(toks, i, 'ytd', 'actual', 'YTD Actual')
+            if joined:
+                local.append(joined); continue
+            joined = _stitch_pair(toks, i, 'ytd', 'forecast', 'YTD Forecast')
+            if joined:
+                local.append(joined); continue
+            joined = _stitch_pair(toks, i, 'june', 'forecast', 'June Forecast')
+            if joined:
+                local.append(joined); continue
+
+        # If we found at least 2 headers on this line, treat it as the header band
+        if len(local) >= 2:
+            # dedupe by normalized label, keep first x
+            seen: dict[str, float] = {}
+            for lab, x in local:
+                key = _canon_col_name_v3(str(lab))
+                if key and key not in seen:
+                    seen[key] = float(x)
+            pairs = [(k, v) for k, v in seen.items()]
+            break
+
+    if not pairs:
+        return []
+    pairs.sort(key=lambda z: z[1])
+    # convert x to int and label cleaned
+    cleaned: List[Tuple[str, int]] = []
+    for lab, x in pairs:
+        cleaned.append((_canon_col_name_v3(str(lab)), int(round(float(x)))))
+    return cleaned
+
+def ocr_lines(img: Image.Image) -> List[Dict]:
+    """
+    Line-level OCR with per-token positions.
+    Robust geometric line grouping by vertical proximity to avoid Tesseract's
+    sometimes-messy internal line segmentation on indented layouts.
+    """
+    config_str = "--psm 11 --oem 1 -c preserve_interword_spaces=1"
+    try:
+        arr = cv2.cvtColor(np.array(img), cv2.COLOR_RGB2BGR)
+    except Exception:
+        arr = np.array(img)
+
+    df = pytesseract.image_to_data(arr, config=config_str, output_type=pytesseract.Output.DATAFRAME)
+    if df is None or df.empty:
+        return []
+
+    try:
+        df.dropna(subset=['text'], inplace=True)
+        df['text'] = df['text'].astype(str).str.strip()
+        df = df[df['text'] != '']
+    except Exception:
+        return []
+
+    if df.empty:
+        return []
+
+    # Sort top-to-bottom, then left-to-right
+    df = df.sort_values(['top', 'left']).reset_index(drop=True)
+
+    # Dynamic threshold based on median token height
+    try:
+        median_height = float(df['height'].median())
+    except Exception:
+        median_height = 12.0
+    line_break_threshold = max(6.0, 0.7 * median_height)
+
+    lines_raw: list[list[dict]] = []
+    current: list[dict] = []
+
+    # Helper to convert df row -> plain dict of needed fields
+    def _row_to_token(row) -> dict:
+        return {
+            'text': str(row.get('text', '')).strip(),
+            'left': int(row.get('left', 0)),
+            'top': int(row.get('top', 0)),
+            'width': int(row.get('width', 0)),
+            'height': int(row.get('height', 0)),
+        }
+
+    if not df.empty:
+        current.append(_row_to_token(df.iloc[0]))
+
+    for i in range(1, len(df)):
+        prev = current[-1]
+        cur_row = _row_to_token(df.iloc[i])
+        try:
+            prev_cy = prev['top'] + prev.get('height', 0) / 2.0
+            cur_cy  = cur_row['top'] + cur_row.get('height', 0) / 2.0
+            vgap = abs(cur_cy - prev_cy)
+        except Exception:
+            vgap = line_break_threshold + 1
+
+        if vgap > line_break_threshold:
+            if current:
+                lines_raw.append(current)
+            current = []
+        current.append(cur_row)
+
+    if current:
+        lines_raw.append(current)
+
+    # Convert to final structure
+    out_lines: List[Dict] = []
+    for group in lines_raw:
+        if not group:
+            continue
+        group = sorted(group, key=lambda r: r['left'])
+        toks = [
+            {
+                't': r['text'],
+                'x': int(r['left'] + r.get('width', 0) / 2),
+                'y': int(r['top']),
+                'w': int(r.get('width', 0)),
+            }
+            for r in group if r.get('text')
+        ]
+        if not toks:
+            continue
+        text = " ".join(z['t'] for z in toks)
+        y_pos = min(r['top'] for r in group)
+        x_pos = min(r['left'] for r in group)
+        out_lines.append({'text': text, 'conf': 0.0, 'y': int(y_pos), 'x': int(x_pos), 'tokens': toks})
+
+    out_lines.sort(key=lambda r: (r['y'], r['x']))
+    return out_lines
+
+def _write_page_debug(img: Image.Image, page_num: int) -> None:
+    """Best‑effort page diagnostics written to DEBUG_DIR regardless of parser path.
+    Writes:
+      - pXX_input.png: the image we are about to parse
+      - pXX_layout.png: overlay with column and row anchors
+      - pXX_headers.json: header pairs [(label, x)]
+      - pXX_lines.json: first ~120 OCR lines with tokens (trimmed)
+    """
+    try:
+        DEBUG_DIR.mkdir(parents=True, exist_ok=True)
+    except Exception:
+        return
+    # Save the input image we're using for parsing
+    try:
+        img.convert("RGB").save(DEBUG_DIR / f"p{page_num:02d}_input.png")
+    except Exception:
+        pass
+    # Overlay (columns+rows)
+    try:
+        _rewrite_layout_overlay(img, page_num)
+    except Exception:
+        pass
+    # Headers
+    try:
+        pairs = detect_period_columns_xy(img) or []
+        (DEBUG_DIR / f"p{page_num:02d}_headers.json").write_text(
+            json.dumps(pairs, indent=2), encoding="utf-8")
+    except Exception:
+        pass
+    # OCR lines (trimmed)
+    try:
+        lines = ocr_lines(img) or []
+        # Trim to avoid giant files
+        trimmed = []
+        for i, ln in enumerate(lines[:120]):
+            toks = ln.get("tokens") or []
+            if len(toks) > 25:
+                toks = toks[:25]
+            trimmed.append({
+                "text": ln.get("text", ""),
+                "y": int(ln.get("y", 0)),
+                "x": int(ln.get("x", 0)),
+                "conf": float(ln.get("conf", 0)),
+                "tokens": toks,
+            })
+        (DEBUG_DIR / f"p{page_num:02d}_lines.json").write_text(
+            json.dumps(trimmed, indent=2), encoding="utf-8")
+    except Exception:
+        pass
+
+def parse_by_cell_ocr(img: Image.Image, page_num: int = 1) -> Optional[pd.DataFrame]:
+    """
+    Final robust parser. Establish row grid from numeric tokens, then attach
+    left labels to that grid. Wider, safer ROIs for cell OCR. Keeps totals.
+    """
+    # 1) Column anchors from headers (with robust fallbacks)
+    # Two-pass headers: detect on the original image, but extract values on a
+    # slightly upscaled copy to preserve thin leading digits. Anchors are scaled.
+    img_hdr = img
+    scale_env = os.environ.get('PDF2EX_VAL_SCALE', '').strip()
+    try:
+        VAL_SCALE = float(scale_env) if scale_env else 1.7
+    except Exception:
+        VAL_SCALE = 1.4
+    VAL_SCALE = max(1.0, min(2.0, VAL_SCALE))
+
+    # Detect headers on header image
+    try:
+        hdr_pairs = detect_period_columns_xy(img_hdr)
+    except Exception:
+        hdr_pairs = []
+    col_names: List[str] = []
+    col_anchors: Dict[str, int] = {}
+    if hdr_pairs and len(hdr_pairs) >= 2:
+        col_names = [_canon_col_name_v3(lab) for lab, _ in hdr_pairs]
+        # scale anchors for the value image (which may be upscaled below)
+        if VAL_SCALE != 1.0:
+            col_anchors = {name: int(round(x * VAL_SCALE)) for name, (_, x) in zip(col_names, hdr_pairs)}
+        else:
+            col_anchors = {name: x for name, (_, x) in zip(col_names, hdr_pairs)}
+    else:
+        # Fallback 1: infer headers from lines
+        try:
+            lines_l = ocr_lines(img)
+            labels, col_xy = _fallback_headers_from_lines(lines_l, max_cols_hint=5)
+        except Exception:
+            labels, col_xy = [], {}
+        if labels and len(labels) >= 2:
+            col_names = [_canon_col_name_v3(l) for l in labels]
+            ordered = sorted([(nm, int(col_xy[nm])) for nm in labels if nm in col_xy], key=lambda z: z[1])
+            col_anchors = { _canon_col_name_v3(nm): int(x) for nm, x in ordered }
+        else:
+            # Fallback 2: cluster numeric-token x positions into generic Period columns
+            try:
+                lines_l = ocr_lines(img)
+                xs = []
+                for ln in (lines_l or []):
+                    for t in (ln.get('tokens') or []):
+                        s = str(t.get('t','')).strip()
+                        if is_numeric_string(s):
+                            xs.append(int(t.get('x',0)))
+                xs.sort()
+                clusters: List[List[int]] = []
+                gap = 35
+                for x in xs:
+                    if not clusters or (x - clusters[-1][-1]) > gap:
+                        clusters.append([x])
+                    else:
+                        clusters[-1].append(x)
+                centers = []
+                import statistics as _stats
+                for c in clusters:
+                    try:
+                        centers.append(int(round(_stats.median(c))))
+                    except Exception:
+                        centers.append(int(round(sum(c)/len(c))))
+                centers = sorted(centers)
+                if len(centers) >= 2:
+                    col_names = [f"Period{i+1}" for i in range(len(centers))]
+                    col_anchors = { col_names[i]: centers[i] for i in range(len(centers)) }
+                else:
+                    return None
+            except Exception:
+                return None
+
+    # Debug: write detected headers
+    try:
+        DEBUG_DIR.mkdir(parents=True, exist_ok=True)
+        pairs_dbg = [(nm, int(x)) for nm, x in col_anchors.items()]
+        pairs_dbg = sorted(pairs_dbg, key=lambda z: z[1])
+        (DEBUG_DIR / f"p{page_num:02d}_headers.json").write_text(json.dumps(pairs_dbg, indent=2), encoding='utf-8')
+    except Exception:
+        pass
+
+    # 2) Unified numeric row grid
+    # Build the value image (potentially upscaled) AFTER header detection
+    if VAL_SCALE != 1.0:
+        try:
+            w, h = img.size
+            img = img.resize((int(round(w * VAL_SCALE)), int(round(h * VAL_SCALE))), RESAMPLE)
+        except Exception:
+            pass
+    try:
+        lines = ocr_lines(img)
+    except Exception:
+        lines = []
+    H = img.size[1]
+    numeric_ys: list[int] = []
+    for ln in (lines or []):
+        y_pos = int(ln.get('y', 0))
+        # skip deep footer noise only
+        if y_pos > int(0.96 * H):
+            continue
+        toks = ln.get('tokens') or []
+        if any(is_numeric_string(str(t.get('t',''))) for t in toks):
+            numeric_ys.append(y_pos)
+    if not numeric_ys:
+        return None
+    row_y_anchors = _group_rows_by_y(numeric_ys, tol=10)
+
+    # 3) Attach left labels to the fixed row grid
+    row_anchors: list[dict] = []
+    first_col_x = min(col_anchors.values()) if col_anchors else img.size[0]
+    left_labels: list[dict] = []
+    for ln in (lines or []):
+        y_pos = int(ln.get('y', 0))
+        label_toks = [t for t in (ln.get('tokens') or [])
+                      if int(t.get('x', 9_999_999)) < int(first_col_x) - 15 and not is_numeric_string(str(t.get('t','')))]
+        if not label_toks:
+            continue
+        txt = ' '.join(str(t.get('t','')) for t in label_toks).strip()
+        if txt:
+            left_labels.append({'y': y_pos, 'text': txt})
+    for y in row_y_anchors:
+        best_label, best_d = '', 1e9
+        for lab in left_labels:
+            d = abs(int(lab['y']) - int(y))
+            if d < best_d and d < 12:
+                best_d = d
+                best_label = lab['text']
+        row_anchors.append({'y': int(y), 'Category': _canon_label(best_label)})
+
+    # Light cleanup + drop obvious non-data header rows
+    for ra in row_anchors:
+        try:
+            ra['Category'] = clean_label(_clean_label_text(ra.get('Category','')))
+        except Exception:
+            pass
+    DROP_IF_CONTAINS = (
+        "years ended", "income statement", "springfield psychological services",
+        "sales", "expenses", "non-operating gains", "operating income",
+        "net income (loss)"
+    )
+    _filtered: list[dict] = []
+    for ra in row_anchors:
+        cat = (ra.get('Category') or '').strip().lower()
+        if any(key in cat for key in DROP_IF_CONTAINS):
+            if 'total' not in cat:
+                continue
+        _filtered.append(ra)
+    row_anchors = _filtered
+    try:
+        print("[DBG] kept row anchors:", len(row_anchors))
+    except Exception:
+        pass
+
+    # Diagnostics
+    try:
+        DEBUG_DIR.mkdir(parents=True, exist_ok=True)
+        (DEBUG_DIR / f"p{page_num:02d}_row_anchors.json").write_text(json.dumps(row_anchors, indent=2), encoding='utf-8')
+    except Exception:
+        pass
+
+    # 4) Targeted OCR per cell with wider ROIs
+    out_rows: list[dict] = []
+    img_arr = np.array(img.convert('L'))
+    H, W = img_arr.shape[:2]
+
+    sorted_cols = sorted(col_anchors.items(), key=lambda kv: kv[1])
+    safe_half: dict[str, float] = {}
+    for i, (name, x) in enumerate(sorted_cols):
+        left_gap = x - sorted_cols[i-1][1] if i > 0 else 120
+        right_gap = sorted_cols[i+1][1] - x if i < len(sorted_cols)-1 else 120
+        safe_half[name] = max(30.0, min(left_gap, right_gap) / 2.0 - 5)
+
+    # Build per-column boundaries for token snapping
+    anchors = [x for _, x in sorted_cols]
+    bounds: list[float] = []
+    for i in range(len(anchors)+1):
+        if i == 0:
+            bounds.append(max(0.0, anchors[0] - max(20.0, (anchors[1]-anchors[0])/2.0)))
+        elif i == len(anchors):
+            bounds.append(min(float(W), anchors[-1] + max(20.0, (anchors[-1]-anchors[-2])/2.0)))
+        else:
+            bounds.append((anchors[i-1] + anchors[i]) / 2.0)
+
+    # Bind labels to columns by geometry (header x to nearest column center)
+    try:
+        col_left = [bounds[i] for i in range(len(anchors))]
+        col_right = [bounds[i+1] for i in range(len(anchors))]
+        # Prefer original header pairs when available
+        headers_xy = hdr_pairs if ('hdr_pairs' in locals() and hdr_pairs) else [(nm, x) for nm, x in sorted_cols]
+        col_labels = align_labels_to_columns(headers_xy, col_left, col_right)
+        # Rebuild col_anchors mapping: left->right order with aligned labels
+        new_col_anchors = {}
+        for i, (_nm, x) in enumerate(sorted_cols):
+            lab = str(col_labels[i])
+            new_col_anchors[lab] = int(x)
+        col_anchors = new_col_anchors
+        sorted_cols = sorted(col_anchors.items(), key=lambda kv: kv[1])
+        col_names = [nm for nm, _ in sorted_cols]
+        try:
+            print("[DBG] labels (aligned):", col_names)
+        except Exception:
+            pass
+    except Exception:
+        pass
+
+    # Row boundaries from row_y_anchors
+    ybounds: list[float] = []
+    for i in range(len(row_y_anchors)+1):
+        if i == 0:
+            ybounds.append(max(0.0, row_y_anchors[0] - 12.0))
+        elif i == len(row_y_anchors):
+            ybounds.append(min(float(H), row_y_anchors[-1] + 14.0))
+        else:
+            ybounds.append((row_y_anchors[i-1] + row_y_anchors[i]) / 2.0)
+    # Non-overlapping bands lists
+    y_tops = [int(ybounds[i]) for i in range(len(row_y_anchors))]
+    y_bots = [int(ybounds[i+1]) for i in range(len(row_y_anchors))]
+
+    # Calibrate numeric column ROI windows using ink right-edges (robust, OCR-free)
+    try:
+        img_gray = np.array(img.convert('L'))
+    except Exception:
+        img_gray = np.array(img)
+    headers_xy = [(nm, float(x)) for nm, x in sorted_cols]
+    row_ys = [int(ra.get('y', 0)) for ra in row_anchors if str(ra.get('Category','')).strip()]
+    # Sort headers left→right and build per-column fences (header→midpoint)
+    headers_xy = sorted(headers_xy, key=lambda t: t[1])  # [(label, cx), ...]
+    cxs = [cx for _, cx in headers_xy]
+    H, W = img_gray.shape[:2]
+
+    col_fences = []  # [(xL_fence, xR_fence), ...] same order as headers_xy
+    for j, cx in enumerate(cxs):
+        xL = int(cx + 30)  # force right of header center by 30px
+        if j < len(cxs) - 1:
+            mid = int((cx + cxs[j+1]) / 2)
+            xR = max(xL + 60, mid - 8)  # stop BEFORE the next column's zone
+        else:
+            xR = W - 6                  # last column can go to the page edge
+        col_fences.append((xL, xR))
+    if DEBUG_MODE:
+        try:
+            print("[FENCES]", col_fences)
+        except Exception:
+            pass
+    win_by_lab = None
+    try:
+        win_by_lab = make_windows_from_ink_fenced(img_gray, headers_xy, row_ys, col_fences)
+    except Exception:
+        win_by_lab = None
+    win_by_lab = _normalize_column_windows(win_by_lab, headers_xy, col_left, col_right)
+    if DEBUG_MODE:
+        try:
+            print("[WIN]", {lab: (int(a), int(b)) for lab, (a, b) in win_by_lab.items()})
+        except Exception:
+            pass
+    # Convert to ordered lists for reader
+    col_windows = [win_by_lab.get(lab, (int(col_left[i]), int(col_right[i]))) for i, (lab, _cx) in enumerate(headers_xy)]
+    win_left = [int(a) for (a, b) in col_windows]
+    win_right = [int(b) for (a, b) in col_windows]
+
+    # --- DIAGNOSTIC: how well do column windows cover real digits? ---
+    try:
+        from pytesseract import image_to_data as _img2data, Output as _Output
+        import pandas as _pd, numpy as _np
+        _num_re = re.compile(r"\(?\s*\$?-?\d[\d,]*(?:\.\d+)?\s*\)?")
+        H2, W2 = img_gray.shape[:2]
+        bands = [(max(0,int(r['y'])-14), min(H2,int(r['y'])+14))
+                 for r in row_anchors if str(r.get('Category','')).strip()]
+        headers_xy = [(nm, float(x)) for nm, x in sorted_cols]
+        # Current windows by label
+        win_by_lab = {lab: (int(win_left[j]), int(win_right[j])) for j, (lab, _cx) in enumerate(headers_xy)}
+
+        rows_diag = []
+        for lab,(x0,x1) in win_by_lab.items():
+            xs_inside, xs_right = [], []
+            for (y0,y1) in bands:
+                wx0 = max(0, x0-40); wx1 = min(W2, x1+120)
+                roi = img_gray[y0:y1, wx0:wx1]
+                try:
+                    dfT = _img2data(roi, output_type=_Output.DATAFRAME,
+                                    config="--oem 1 --psm 6 -c preserve_interword_spaces=1")
+                except Exception:
+                    dfT = None
+                if dfT is None or dfT.empty:
+                    continue
+                try:
+                    dfT = dfT.dropna(subset=["text","left","width","conf"]).copy()
+                    dfT["conf"] = dfT["conf"].astype(float)
+                    dfT = dfT[dfT["conf"] >= 40]
+                except Exception:
+                    continue
+                for _, r in dfT.iterrows():
+                    t = str(r.get("text","")) .strip()
+                    if _num_re.fullmatch(t.replace(" ", "")):
+                        xr = max(0,int(r.get("left",0))) + int(r.get("width",0))
+                        x_abs = wx0 + xr
+                        if x0 <= x_abs <= x1:
+                            xs_inside.append(x_abs)
+                        elif x_abs > x1:
+                            xs_right.append(x_abs)
+            rows_diag.append({
+                "label": lab,
+                "header_cx": int(dict(headers_xy).get(lab, 0)),
+                "win_x0": int(x0), "win_x1": int(x1),
+                "inside_cnt": len(xs_inside),
+                "inside_med_right": int(_np.median(xs_inside)) if xs_inside else -1,
+                "right_cnt": len(xs_right),
+                "right_med_right": int(_np.median(xs_right)) if xs_right else -1,
+            })
+        try:
+            _pd.DataFrame(rows_diag).to_csv(dbg_path("colfit_diag.csv"), index=False)
+            print("[DIAG] colfit rows:", len(rows_diag))
+        except Exception:
+            pass
+
+        # --- AUTO-CORRECT: shift windows that sit left of digits ---
+        fixed = {}
+        for r in rows_diag:
+            lab = r["label"]; x0,x1 = int(r["win_x0"]), int(r["win_x1"])
+            inside_cnt = int(r["inside_cnt"]); right_cnt = int(r["right_cnt"])
+            total = inside_cnt + right_cnt
+            need_shift = (inside_cnt < max(4, int(0.25 * max(1,total)))) and (right_cnt >= 4)
+            if need_shift:
+                xr = int(r["right_med_right"]) if int(r["right_med_right"]) > 0 else (x1 + int(0.04*W2))
+                width = int(max(80, min(240, int(0.12 * W2))))
+                x1_new = int(min(W2, xr + int(0.02 * W2)))
+                x0_new = int(max(0, x1_new - width))
+                fixed[lab] = (x0_new, x1_new)
+                try:
+                    print(f"[FIX] shifting {lab} window -> ({x0_new},{x1_new}) from ({x0},{x1})")
+                except Exception:
+                    pass
+            else:
+                fixed[lab] = (x0, x1)
+        # Propagate back to col_windows in header order
+        col_windows = [fixed.get(lab, (int(win_left[j]), int(win_right[j]))) for j, (lab, _cx) in enumerate(headers_xy)]
+        win_left  = [int(a) for (a, b) in col_windows]
+        win_right = [int(b) for (a, b) in col_windows]
+        # WIN map + sanity asserts
+        win_by_lab = {lab: (int(win_left[j]), int(win_right[j])) for j, (lab, _cx) in enumerate(headers_xy)}
+        try:
+            print("[WIN]", {lab: (int(x0), int(x1)) for (lab,(x0,x1)) in win_by_lab.items()})
+        except Exception:
+            pass
+        # Sanity: width and right-of-header checks
+        centers = dict(headers_xy)
+        for lab, (x0, x1) in win_by_lab.items():
+            assert (x1 - x0) >= 70, f"Window too narrow for {lab}: {(x0, x1)}"
+            cx = int(centers.get(lab, 0))
+            assert x1 > (cx + 30), f"Window for {lab} is left of header center (cx={cx}, x1={x1})"
+    except Exception:
+        pass
+
+    # Debug: write a simple layout overlay image with column edges, calibrated windows, and row bands
+    try:
+        vis = cv2.cvtColor(np.array(img.convert('RGB')), cv2.COLOR_RGB2BGR)
+        # draw column right edges if available
+        try:
+            for xr in (col_right if 'col_right' in locals() else []):
+                cv2.line(vis, (int(xr), 0), (int(xr), vis.shape[0]-1), (0, 255, 255), 2)
+        except Exception:
+            pass
+        # draw column left edges if available
+        try:
+            for xl in (col_left if 'col_left' in locals() else []):
+                cv2.line(vis, (int(xl), 0), (int(xl), vis.shape[0]-1), (255, 200, 0), 1)
+        except Exception:
+            pass
+        # draw calibrated column windows (left edge cyan thin, right edge green thick)
+        try:
+            H_vis = vis.shape[0]
+            for lab, (x0, x1) in (win_by_lab or {}).items():
+                cv2.line(vis, (int(x0), 0), (int(x0), H_vis-1), (255, 255, 0), 1)
+                cv2.line(vis, (int(x1), 0), (int(x1), H_vis-1), (0, 255, 0), 2)
+                try:
+                    cv2.putText(vis, str(lab), (int(x1)-30, 25), cv2.FONT_HERSHEY_SIMPLEX, 0.6, (0,255,0), 2)
+                except Exception:
+                    pass
+        except Exception:
+            pass
+        # draw row bands from ybounds
+        try:
+            for i in range(max(0, len(ybounds)-1)):
+                yt, yb = int(ybounds[i]), int(ybounds[i+1])
+                cv2.rectangle(vis, (0, yt), (vis.shape[1]-1, yb), (255, 200, 0), 1)
+        except Exception:
+            pass
+        cv2.imwrite(dbg_path(f"p{page_num:02d}_layout.png"), vis)
+    except Exception:
+        pass
+
+    # Extract numeric tokens once and filter out header-band echoes
+    header_ys = []
+    for ln in (lines or []):
+        txt = str(ln.get('text','')).lower()
+        if any(k in txt for k in ['jun','may','ytd','forecast']):
+            header_ys.append(int(ln.get('y',0)))
+    tokens = []
+    try:
+        df_data = pytesseract.image_to_data(img, output_type=Output.DATAFRAME,
+                                            config="--psm 6 --oem 1 -c preserve_interword_spaces=1")
+        if df_data is not None and not df_data.empty:
+            df2 = df_data.dropna(subset=['text']).copy()
+            for _, r in df2.iterrows():
+                s = str(r.get('text','')).strip()
+                v = to_number(s)
+                if not isinstance(v,(int,float)):
+                    continue
+                x = int(r.get('left',0)) + int(r.get('width',0))//2
+                y = int(r.get('top',0))
+                w = int(r.get('width',0))
+                if ALIGN_NUMS_RIGHT:
+                    x = x + max(0, w//2)
+                if any(abs(y-hy) <= 8 for hy in header_ys):
+                    continue
+                if y >= int(0.96*H):
+                    continue
+                tokens.append({'x': x, 'y': y, 'val': v, 'digits': len(re.sub(r'\D','', s))})
+    except Exception:
+        tokens = []
+
+    # Learn both col_left and col_right from numeric tokens and use them
+    try:
+        N = max(2, len(sorted_cols))
+        cands = [{'xc': int(t.get('x', 0))} for t in tokens if int(t.get('x', 0)) > int(0.35 * W)]
+        def columns_from_numeric_candidates(cands, n_cols, img_w, pad_px=14, iters=12):
+            xs = sorted(int(c.get('xc')) for c in cands if 'xc' in c)
+            if len(xs) < n_cols:
+                return None
+            centers = [xs[int(len(xs)*i/max(1, n_cols-1))] for i in range(n_cols)]
+            for _ in range(iters):
+                buckets = [[] for _ in range(n_cols)]
+                for x in xs:
+                    j = min(range(n_cols), key=lambda k: abs(x - centers[k]))
+                    buckets[j].append(x)
+                newc = []
+                for j,b in enumerate(buckets):
+                    newc.append(int(sum(b)/len(b)) if b else centers[j])
+                if max(abs(newc[j]-centers[j]) for j in range(n_cols)) <= 1:
+                    break
+                centers = newc
+            L, R = [], []
+            for b in buckets:
+                if not b:
+                    return None
+                L.append(max(0, min(b) - pad_px))
+                R.append(min(img_w-1, max(b) + pad_px))
+            order = sorted(range(n_cols), key=lambda j: 0.5*(L[j]+R[j]))
+            return [L[j] for j in order], [R[j] for j in order]
+
+        learned = columns_from_numeric_candidates(cands, n_cols=N, img_w=W)
+        if learned:
+            col_left, col_right = learned
+        else:
+            # Fallback: split by anchor centers if clustering failed
+            try:
+                ax = sorted([int(x) for _, x in sorted_cols])
+                if len(ax) >= 2:
+                    mid = int(0.5 * (ax[0] + ax[1]))
+                    col_left  = [max(0, ax[0] - (mid - int(0.15*W))), mid+2]
+                    col_right = [mid-2, ax[1]]
+                else:
+                    raise ValueError
+            except Exception:
+                # last resort: page mid split
+                mid = W//2
+                col_left, col_right = [max(0, mid - int(0.35*W)) , mid+2], [mid-2, min(W-1, mid + int(0.35*W))]
+        try:
+            print("[DBG] col_left(px):", [round(float(x),1) for x in col_left])
+            print("[DBG] col_right(px):", [round(float(x),1) for x in col_right])
+        except Exception:
+            pass
+        # Rebuild bounds from true edges: bounds[0]=left0; bounds[i+1]=right_i
+        bounds = [float(col_left[0])] + [float(x) for x in col_right]
+        # BGR image for column calibration and readers
+        try:
+            img_bgr = cv2.cvtColor(np.array(img.convert('RGB')), cv2.COLOR_RGB2BGR)
+        except Exception:
+            img_bgr = np.array(img)
+        # Calibrate per-column token size profiles
+        try:
+            profiles = [calibrate_column_profile(img_bgr, col_left[k], col_right[k], y_tops, y_bots)
+                        for k in range(len(col_right))]
+        except Exception:
+            profiles = [{'h_med':18,'w_med':30,'min_h':14,'min_w':20} for _ in range(len(col_right))]
+        # Align labels to nearest column center
+        try:
+            headers_xy = hdr_pairs if ('hdr_pairs' in locals() and hdr_pairs) else [(nm, x) for nm, x in sorted_cols]
+            col_labels = align_labels_to_columns(headers_xy, col_left, col_right)
+            new_col_anchors = {}
+            for i, (_nm, x) in enumerate(sorted_cols):
+                lab = str(col_labels[i])
+                new_col_anchors[lab] = int(x)
+            col_anchors = new_col_anchors
+            sorted_cols = sorted(col_anchors.items(), key=lambda kv: kv[1])
+        except Exception:
+            pass
+    except Exception:
+        pass
+
+    index_by_name = {name: idx for idx, (name, _) in enumerate(sorted_cols)}
+
+    # Column right-anchor calibration: prefer window right edges to avoid cross-column bleed
+    rx_by_name: Dict[str, float] = {}
+    try:
+        for name, _cx in sorted_cols:
+            x0_x1 = win_by_lab.get(name)
+            if x0_x1:
+                rx_by_name[name] = float(int(x0_x1[1]) - 2)
+            else:
+                rx_by_name[name] = float(_cx)
+    except Exception:
+        rx_by_name = {name: float(win_by_lab.get(name,(0,0))[1] or x) for name, x in sorted_cols}
+
+    # Debug: save calibrated right anchors
+    try:
+        DEBUG_DIR.mkdir(parents=True, exist_ok=True)
+        (DEBUG_DIR / f"p{page_num:02d}_col_right_anchors.json").write_text(
+            json.dumps(rx_by_name, indent=2), encoding='utf-8')
+    except Exception:
+        pass
+
+    cells_dir = DEBUG_DIR / 'cells'
+    try:
+        cells_dir.mkdir(parents=True, exist_ok=True)
+    except Exception:
+        pass
+
+    debug_cells: list[dict] = []
+    tok_rows: list[dict] = []
+
+    # Map each row anchor y to its band index so filtering does not desync bands
+    try:
+        row_index_by_y = {int(y): idx for idx, y in enumerate(row_y_anchors)}
+    except Exception:
+        row_index_by_y = {}
+
+    for i_idx, ra in enumerate(row_anchors):
+        row = {'Category': ra['Category'], '__y': int(ra['y'])}
+        y_anchor = int(ra['y'])
+        # Resolve the correct band for this anchor irrespective of filtering
+        ri = row_index_by_y.get(int(y_anchor), None)
+        if ri is not None and 0 <= ri < len(ybounds)-1:
+            y0_band = int(max(0, ybounds[ri]))
+            y1_band = int(min(H, ybounds[ri+1]))
+        else:
+            y0_band = max(0, int(y_anchor - 14))
+            y1_band = min(H, int(y_anchor + 14))
+        has_val = False
+        for name, x_anchor in col_anchors.items():
+            # Use column-aware band reader (inside physical column, robust to leaders)
+            try:
+                k = index_by_name.get(name, 0)
+            except Exception:
+                k = 0
+            # Right-most token reader within calibrated window, with small right slack
+            try:
+                x0c, x1c = int(win_left[k]), int(win_right[k])
+                y0c, y1c = int(y0_band), int(y1_band)
+                roi_gray = img_arr[y0c:y1c, x0c:x1c]
+                val = read_rightmost_num(roi_gray)
+                if val is None:
+                    W_tot = int(img_arr.shape[1])
+                    # small right slack
+                    x1e = min(W_tot, int(x1c + int(0.04 * W_tot)))
+                    roi_wide = img_arr[y0c:y1c, x0c:x1e]
+                    val = read_rightmost_num(roi_wide, conf=30)
+                # if still small/missing, widen left to capture lost leading digits
+                def _nd(vv):
+                    try:
+                        return len(str(int(abs(vv))))
+                    except Exception:
+                        return 0
+                if (val is None) or (_nd(val) <= 3 and 'ytd' not in str(name).lower()):
+                    x0l = max(0, int(x0c - int(0.03 * img_arr.shape[1])))
+                    roi_left = img_arr[y0c:y1c, x0l:x1c]
+                    v2 = read_rightmost_num(roi_left, conf=30)
+                    if not isinstance(v2, (int, float)):
+                        # try stitched rightmost fallback
+                        v2 = best_num_rightmost(roi_left, conf=30)
+                    if isinstance(v2, (int, float)) and _nd(v2) > _nd(val or 0):
+                        val = v2
+            except Exception:
+                val = None
+            # Treat tiny values (<=2 digits) as failures for non-YTD columns
+            def _nd(vv):
+                try:
+                    return len(str(int(abs(vv))))
+                except Exception:
+                    return 0
+            name_low_chk = str(name).lower()
+            if isinstance(val, (int, float)) and ('ytd' not in name_low_chk) and _nd(val) <= 2:
+                val = None
+            row[name] = val
+            if isinstance(val, (int, float)):
+                has_val = True
+            # Per-cell token dump for calibrated window path
+            try:
+                from pytesseract import image_to_data as _img2data, Output as _Output
+                x0c, x1c = int(win_left[k]), int(win_right[k])
+                y0c, y1c = int(y0_band), int(y1_band)
+                roi_df = _img2data(img_arr[y0c:y1c, x0c:x1c], output_type=_Output.DATAFRAME,
+                                   config="--oem 1 --psm 6 -c preserve_interword_spaces=1")
+                tokens_inside = 0
+                if roi_df is not None and not roi_df.empty:
+                    dfx = roi_df.dropna(subset=['text']).copy()
+                    tokens_inside = int((dfx['text'].astype(str).str.replace(' ', '', regex=False)
+                                         .str.fullmatch(r"\(?\s*\$?-?\d[\d,]*(?:\.\d+)?\s*\)?").fillna(False)).sum())
+            except Exception:
+                tokens_inside = 0
+            tok_rows.append({
+                'row_label': ra['Category'], 'col_label': name,
+                'band_y0': int(y0_band), 'band_y1': int(y1_band),
+                'win_x0': int(win_left[k]), 'win_x1': int(win_right[k]),
+                'chosen_value': float(val) if isinstance(val,(int,float)) else '',
+                'tokens_inside': int(tokens_inside),
+            })
+            # Save proof crops for representative categories
+            try:
+                row_label_low = str(ra['Category']).strip().lower()
+                if row_label_low in ("wages", "marketing and advertising", "total expenses"):
+                    _tag = f"{ra['Category']}_{name}".replace(" ", "_").replace("/", "-")
+                    _roi = img_arr[int(y0_band):int(y1_band), int(win_left[k]):int(win_right[k])]
+                    if _roi is not None and _roi.size > 0:
+                        cv2.imwrite(str(dbg_path(f"roi_{_tag}.png")), _roi)
+            except Exception:
+                pass
+            if val is not None:
+                continue
+            name_low = str(name).lower()
+            # geometry-driven ROI: right-slice within column bounds, band from row midpoints
+            ci = index_by_name.get(name, None)
+            if ci is None:
+                row[name] = None
+                continue
+            lb = bounds[ci]; ub = bounds[ci+1]
+            # choose right edge near calibrated right anchor if available
+            rx = rx_by_name.get(name, float(x_anchor))
+            xR = int(min(W-1, max(lb+4.0, rx)))
+            w_k = max(10.0, float(ub - lb))
+            RIGHT_FRAC = 0.68
+            MIN_W = 46.0
+            try:
+                k = index_by_name.get(name, 0)
+            except Exception:
+                k = 0
+            try:
+                wmed = max(30, int((profiles[k] or {}).get('w_med', 30)))
+                MIN_W = max(int(MIN_W), int(1.6 * wmed))
+            except Exception:
+                pass
+            x1 = int(max(0.0, xR - max(MIN_W, RIGHT_FRAC * w_k)))
+            x2 = int(min(W, max(x1 + int(MIN_W), xR - 2)))
+            # row band from non-overlapping midpoints
+            try:
+                row_index_by_y
+            except NameError:
+                # build once
+                row_index_by_y = {int(y): idx for idx, y in enumerate(row_y_anchors)}
+            ri = row_index_by_y.get(int(y_anchor), None)
+            if ri is not None and 0 <= ri < len(ybounds)-1:
+                y1 = int(max(0.0, ybounds[ri]))
+                y2 = int(min(H, ybounds[ri+1]))
+            else:
+                y1 = max(0, int(y_anchor - 12))
+                y2 = min(H, int(y_anchor + 22))
+            if x2 <= x1 or y2 <= y1:
+                row[name] = None
+                continue
+            # Token-first candidate fill within col bounds and row band
+            cell_value = None
+            cell_text = ''
+            if ci is not None:
+                # allow a little horizontal slack, more for YTD columns
+                slack = 8.0
+                if 'ytd' in name_low:
+                    slack = 16.0
+                cand = [t for t in tokens if (lb - slack <= t['x'] < ub + slack) and (y1 <= t['y'] < y2)]
+                # Assign tokens to the nearest column by calibrated right anchors
+                def _nearest_col_name(tx):
+                    best = None; bestd = 1e18
+                    for nm, _cx in sorted_cols:
+                        rxx = rx_by_name.get(nm, float(_cx))
+                        d = abs(float(tx['x']) - float(rxx))
+                        if d < bestd:
+                            bestd = d; best = nm
+                    return best
+                cand = [t for t in cand if _nearest_col_name(t) == name]
+                # Prefer realistic digit counts: YTD columns tend to be large (>=5 digits)
+                min_digits = 5 if 'ytd' in name_low else 3
+                cand = [t for t in cand if t['digits'] >= min_digits]
+                if cand:
+                    y0 = (y1 + y2)/2.0
+                    cand.sort(key=lambda t: (-t['digits'], abs(t['y']-y0), abs(t['x']-rx)))
+                    winner = cand[0]
+                    # reject if nearer to a different column’s calibrated right anchor
+                    try:
+                        nearest = _nearest_col_name(winner)
+                    except Exception:
+                        nearest = name
+                    if nearest != name:
+                        winner = None
+                    if winner is not None:
+                        token_val = winner['val']
+                        cell_value = token_val
+                    # Guard against clipped leading digit (e.g., 520,219 -> 20,219)
+                    # Validate against a slightly widened ROI using right-edge strategy.
+                    try:
+                        roi = img_arr[y1:y2, max(0, x1-6):min(W, x2+6)]
+                        local_target = float(int(xR) - int(max(0, x1-6)))
+                        gv = _best_num_from_roi(roi, local_target, strategy='right')
+                        def _nd(v):
+                            try:
+                                return len(str(int(abs(v))))
+                            except Exception:
+                                return 0
+                        if isinstance(gv, (int, float)) and _nd(gv) > _nd(token_val):
+                            # If ROI number ends with the token's digits, prefer ROI (likely lost a leading digit)
+                            tvs = str(int(abs(token_val)))
+                            gvs = str(int(abs(gv)))
+                            if gvs.endswith(tvs):
+                                cell_value = gv
+                    except Exception:
+                        pass
+            # ROI fallback if no token
+            if cell_value is None:
+                # Horizontal + vertical snap within the physical column bounds
+                try:
+                    xL, xR = int(lb), int(ub)
+                    yy0, yy1 = int(y1), int(y2)
+                    # column-aware search window near right edge
+                    try:
+                        k = index_by_name.get(name, 1)
+                    except Exception:
+                        k = 1
+                    w_k = max(12, xR - xL)
+                    if int(k) == 0:
+                        sL = int(max(xL, xR - 0.70 * w_k))
+                        sR = int(min(xR, xR - 0.05 * w_k))
+                    else:
+                        sL = int(max(xL, xR - 0.55 * w_k))
+                        sR = int(min(xR, xR - 0.02 * w_k))
+                    sub_col = img_arr[yy0:yy1, sL:sR]
+                    if sub_col.size > 0:
+                        # binarize & remove thin horizontal rules
+                        _gray = sub_col  # already grayscale
+                        try:
+                            _, _bw = cv2.threshold(_gray, 0, 255, cv2.THRESH_BINARY + cv2.THRESH_OTSU)
+                        except Exception:
+                            _bw = _gray
+                        _lines = cv2.morphologyEx(255 - _bw, cv2.MORPH_OPEN, np.ones((1,35), np.uint8))
+                        _bw_nl = cv2.bitwise_and(_bw, 255 - _lines)
+                        # HORIZONTAL SNAP (X)
+                        v_ink = (255 - _bw_nl).sum(axis=0)
+                        w_k = max(12, xR - xL)
+                        WIN_W = max(34, int(0.50 * w_k))
+                        _ker = np.ones(WIN_W, dtype=np.int32)
+                        try:
+                            v_sum = np.convolve(v_ink, _ker, mode="same")
+                        except Exception:
+                            v_sum = v_ink
+                        _cx = int(v_sum.argmax())
+                        _x0 = int(sL + max(0, _cx - WIN_W//2))
+                        _x1 = int(sL + min(_bw_nl.shape[1]-1, _cx + WIN_W//2))
+                        # VERTICAL SNAP (Y) around the densest vertical stripe
+                        sl = max(0, _cx-4); sr = min(_bw_nl.shape[1], _cx+4)
+                        h_ink = (255 - _bw_nl[:, sl:sr]).sum(axis=1)
+                        if len(h_ink) >= 10:
+                            jj = int(h_ink.argmax())
+                            STRIPE_H = 26
+                            _sy0 = max(0, jj - STRIPE_H//2)
+                            _sy1 = min(_bw_nl.shape[0], jj + STRIPE_H//2)
+                            yy0 = yy0 + _sy0
+                            yy1 = yy0 + (_sy1 - _sy0)
+                        # safe minimums
+                        if (_x1 - _x0) < 28:
+                            mm = (_x0 + _x1)//2
+                            _x0 = max(sL, mm-14)
+                            _x1 = min(sR-1, mm+14)
+                        if (yy1 - yy0) < 18:
+                            mm = (yy0 + yy1)//2
+                            yy0 = max(0, mm-9)
+                            yy1 = min(img_arr.shape[0]-1, mm+9)
+                        # use snapped ROI
+                        x1, x2 = _x0, _x1
+                        y1, y2 = yy0, yy1
+                except Exception:
+                    pass
+                roi = img_arr[y1:y2, x1:x2]
+                try:
+                    cell_text = pytesseract.image_to_string(roi, config=NUM_TESS_CFG).strip()
+                except Exception:
+                    cell_text = ''
+                if not _is_dash_only(cell_text):
+                    cell_value = to_number(cell_text)
+                if cell_value is None:
+                    try:
+                        t2 = pytesseract.image_to_string(roi, config='--oem 1 --psm 7').strip()
+                        if not _is_dash_only(t2):
+                            cell_value = to_number(t2)
+                    except Exception:
+                        pass
+                if cell_value is None:
+                    try:
+                        t3 = pytesseract.image_to_string(roi, config='--oem 1 --psm 8').strip()
+                        if not _is_dash_only(t3):
+                            cell_value = to_number(t3)
+                    except Exception:
+                        pass
+                if cell_value is None:
+                    try:
+                        import cv2 as _cv
+                        _, rbin = _cv.threshold(roi, 0, 255, _cv.THRESH_BINARY + _cv.THRESH_OTSU)
+                        t4 = pytesseract.image_to_string(rbin, config=NUM_TESS_CFG).strip()
+                        if not _is_dash_only(t4):
+                            cell_value = to_number(t4)
+                    except Exception:
+                        pass
+                if cell_value is None:
+                    # Light dilation can recover thin/missing leading strokes
+                    try:
+                        import cv2 as _cv
+                        kernel = _cv.getStructuringElement(_cv.MORPH_RECT, (2, 2))
+                        rbin2 = _cv.dilate(rbin, kernel, iterations=1)
+                        t5 = pytesseract.image_to_string(rbin2, config=NUM_TESS_CFG).strip()
+                        if not _is_dash_only(t5):
+                            cell_value = to_number(t5)
+                    except Exception:
+                        pass
+                # Extra attempts: widen ROI to the left; alt taller band; geometry-aware pick
+                if cell_value is None:
+                    try:
+                        rx1 = max(0, x1 - 32); rx2 = x2
+                        y0 = int((y1 + y2) / 2)
+                        rroi = img_arr[y1:y2, rx1:rx2]
+                        rroi_alt = img_arr[max(0, y0-16):min(H, y0+18), rx1:rx2]
+                        def _ocr_roi(a):
+                            try:
+                                return pytesseract.image_to_string(a, config=NUM_TESS_CFG).strip()
+                            except Exception:
+                                return ''
+                        rtxt = _ocr_roi(rroi)
+                        if not _is_dash_only(rtxt):
+                            cell_value = to_number(rtxt)
+                        if cell_value is None:
+                            rtxtA = _ocr_roi(rroi_alt)
+                            if not _is_dash_only(rtxtA):
+                                cell_value = to_number(rtxtA)
+                        if cell_value is None:
+                            gv2 = _best_num_from_roi(rroi, float(int(xR) - int(rx1)), strategy='right')
+                            if isinstance(gv2, (int, float)):
+                                cell_value = gv2
+                    except Exception:
+                        pass
+                # Geometry-aware number: prefer if it has more digits
+                try:
+                    local_target = float(int(xR) - int(x1))
+                    gv = _best_num_from_roi(roi, local_target, strategy='right')
+                    if isinstance(gv,(int,float)):
+                        if cell_value is None:
+                            cell_value = gv
+                        else:
+                            def _nd(v):
+                                try:
+                                    return len(str(int(abs(v))))
+                                except Exception:
+                                    return 0
+                            if _nd(gv) > _nd(cell_value):
+                                cell_value = gv
+                except Exception:
+                    pass
+            # Treat tiny results (<=2 digits) as failures so later repair can fill
+            def _nd(vv):
+                try:
+                    return len(str(int(abs(vv))))
+                except Exception:
+                    return 0
+            if (cell_value is not None) and _nd(cell_value) <= 2 and ('ytd' not in name_low):
+                cell_value = None
+            if isinstance(cell_value, (int,float)):
+                has_val = True
+            row[name] = cell_value
+            # Save per-cell crops and text
+            try:
+                cat_safe = str(ra['Category']).replace('#','').replace(' ','_')[:20]
+                from PIL import Image as _Img
+                img_path = cells_dir / f"r_{cat_safe}_c_{name}.png"
+                txt_path = cells_dir / f"r_{cat_safe}_c_{name}.txt"
+                _Img.fromarray(roi).save(img_path)
+                txt_path.write_text(f"Raw OCR: '{cell_text}'\nParsed: {cell_value}", encoding='utf-8')
+            except Exception:
+                pass
+            debug_cells.append({'page': page_num,'category': ra['Category'],'y': y_anchor,'col': name,'x_anchor': float(x_anchor),'x1': x1,'y1': y1,'x2': x2,'y2': y2,'text': cell_text,'value': cell_value})
+            # Per-cell token dump (count right-aligned numerics in ROI)
+            try:
+                from pytesseract import image_to_data as _img2data, Output as _Output
+                roi_tokens_df = _img2data(img_arr[y1:y2, x1:x2], output_type=_Output.DATAFRAME,
+                                          config="--oem 1 --psm 6 -c preserve_interword_spaces=1")
+                tokens_inside = 0
+                if roi_tokens_df is not None and not roi_tokens_df.empty:
+                    dfT = roi_tokens_df.dropna(subset=['text']).copy()
+                    tokens_inside = int((dfT['text'].astype(str).str.replace(' ', '', regex=False)
+                                         .str.fullmatch(r"\(?\s*\$?-?\d[\d,]*(?:\.\d+)?\s*\)?").fillna(False)).sum())
+            except Exception:
+                tokens_inside = 0
+            tok_rows.append({
+                'row_label': ra['Category'], 'col_label': name,
+                'band_y0': int(y1), 'band_y1': int(y2),
+                'win_x0': int(x1), 'win_x1': int(x2),
+                'chosen_value': float(cell_value) if isinstance(cell_value,(int,float)) else '',
+                'tokens_inside': int(tokens_inside),
+            })
+        # keep every labeled row (we will fill zeros if needed)
+        if str(row.get('Category','')).strip():
+            out_rows.append(row)
+
+    # Always write the cell OCR CSV for diagnostics and after_sweep snapshots
+    try:
+        import csv
+        with open(DEBUG_DIR / f"p{page_num:02d}_cell_ocr.csv", 'w', newline='', encoding='utf-8') as f:
+            w = csv.DictWriter(f, fieldnames=['page','category','y','col','x_anchor','x1','y1','x2','y2','text','value'])
+            w.writeheader()
+            for r in debug_cells:
+                w.writerow(r)
+        with open(DEBUG_DIR / f"p{page_num:02d}_assignments_colaware.csv", 'w', newline='', encoding='utf-8') as f2:
+            w2 = csv.DictWriter(f2, fieldnames=['category','col','text','x','y','reason'])
+            w2.writeheader()
+            for r in debug_cells:
+                w2.writerow({'category': r['category'], 'col': r['col'], 'text': r['text'], 'x': r['x_anchor'], 'y': r['y'], 'reason': 'cell'})
+        # per-cell tokens snapshot
+        try:
+            import pandas as _pd
+            _pd.DataFrame(tok_rows).to_csv(dbg_path(f"p{page_num:02d}_cell_tokens.csv"), index=False)
+            _pd.DataFrame(tok_rows).to_csv(dbg_path("cell_tokens.csv"), index=False)
+        except Exception:
+            pass
+        # also write after_sweep snapshots
+        try:
+            import pandas as _pd
+            _pd.DataFrame(debug_cells).to_csv(dbg_path("after_sweep.csv"), index=False)
+        except Exception:
+            pass
+    except Exception:
+        pass
+
+    if not out_rows:
+        # Build a skeleton from row_anchors to avoid returning None
+        try:
+            cols = [nm for nm, _ in sorted_cols]
+        except Exception:
+            cols = []
+        rows_skel = []
+        for ra in row_anchors:
+            cat = str(ra.get('Category','')).strip()
+            if not cat:
+                continue
+            r = {'Category': cat, '__y': int(ra.get('y',0))}
+            for nm in cols:
+                r[nm] = 0.0
+            rows_skel.append(r)
+        if rows_skel:
+            df = pd.DataFrame(rows_skel).sort_values('__y')
+        else:
+            return None
+    # Build DataFrame, keep __y for a final repair pass using global tokens
+    df = pd.DataFrame(out_rows).sort_values('__y')
+    # Retry sparse/"sick" columns using col_windows widened to the right
+    try:
+        row_ys_df = [int(y) for y in df['__y'].tolist()] if '__y' in df.columns else [int(y) for y in row_ys]
+        for k in range(min(len(col_windows), len([c for c in df.columns if c != 'Category']))):
+            df = _retry_sparse_column(k, col_windows, img_arr, row_ys_df, df)
+    except Exception:
+        pass
+    # Specific health retry for '2003' if mostly zeros
+    try:
+        def retry_sparse_col(df_in, col_idx_name, reader, img_gray, col_windows_in, bands):
+            col = pd.to_numeric(df_in[col_idx_name], errors="coerce")
+            zero_ratio = col.fillna(0).eq(0).mean()
+            if zero_ratio < 0.70:
+                return df_in
+            j = list(df_in.columns).index(col_idx_name) - 1  # adjust for Category
+            x0, x1 = col_windows_in[j]
+            x1 = min(img_gray.shape[1], x1 + int(0.04 * img_gray.shape[1]))
+            col_windows_in[j] = (x0, x1)
+            new_vals = []
+            for (yy0, yy1) in bands:
+                roi = img_gray[yy0:yy1, x0:x1]
+                v = reader(roi, conf=30)
+                new_vals.append(v)
+            df_out = df_in.copy()
+            cur = pd.to_numeric(df_out[col_idx_name], errors="coerce")
+            out_col = []
+            for old, new in zip(cur.tolist(), new_vals):
+                if pd.notna(old) and float(old) != 0.0:
+                    out_col.append(float(old))
+                else:
+                    out_col.append(0.0 if new is None else float(new))
+            df_out[col_idx_name] = out_col
+            return df_out
+
+        bands = [(max(0,int(y-14)), min(img_arr.shape[0],int(y+14))) for y in row_ys_df]
+        if '2003' in df.columns:
+            df = retry_sparse_col(df, '2003', read_rightmost_num, img_arr, col_windows, bands)
+    except Exception:
+        pass
+    # Save artifacts for verification
+    try:
+        df.to_csv(dbg_path(f"p{page_num:02d}_after_sweep.csv"), index=False, encoding='utf-8-sig')
+        df.to_csv(dbg_path("after_sweep.csv"), index=False, encoding='utf-8-sig')
+        vis = cv2.cvtColor(np.array(img.convert('RGB')), cv2.COLOR_RGB2BGR)
+        for xl in (col_left or []):
+            cv2.line(vis, (int(xl), 0), (int(xl), vis.shape[0]-1), (255,200,0), 2)
+        for xr in (col_right or []):
+            cv2.line(vis, (int(xr), 0), (int(xr), vis.shape[0]-1), (0,255,255), 2)
+        for yt, yb in zip(y_tops, y_bots):
+            cv2.rectangle(vis, (0, int(yt)), (vis.shape[1]-1, int(yb)), (200,200,255), 1)
+        cv2.imwrite(dbg_path("p01_layout.png"), vis)
+    except Exception:
+        pass
+    try:
+        df.to_csv(dbg_path(f"p{page_num:02d}_after_sweep.csv"), index=False, encoding='utf-8-sig')
+    except Exception:
+        pass
+    try:
+        # Final repair: fill stubborn blanks by snapping nearest global token in the column
+        if tokens:
+            index_by_name = {name: idx for idx, (name, _) in enumerate(sorted_cols)}
+            for ridx, row in df.iterrows():
+                y_anchor = int(row.get('__y', 0))
+                for name in col_names:
+                    if name not in df.columns:
+                        continue
+                    val = row.get(name, None)
+                    # Attempt for any missing/zero cell in any column
+                    try:
+                        is_missing = (val is None) or (pd.isna(val)) or (str(val).strip()=='' ) or (float(val)==0.0)
+                    except Exception:
+                        is_missing = True
+                    if not is_missing:
+                        continue
+                    ci = index_by_name.get(name)
+                    if ci is None:
+                        continue
+                    lb = bounds[ci]; ub = bounds[ci+1]
+                    slack = 16.0
+                    ytol = 18.0
+                    rx = rx_by_name.get(name, float(sorted_cols[ci][1]))
+                    # find candidate tokens within column bounds and near row y
+                    cand = [t for t in tokens if (lb - slack <= t['x'] < ub + slack) and (abs(int(t['y']) - y_anchor) <= ytol)]
+                    # Keep tokens whose nearest column (by calibrated right anchors) is this column
+                    def _nearest_col_name(tx):
+                        best = None; bestd = 1e18
+                        for nm, _cx in sorted_cols:
+                            rxx = rx_by_name.get(nm, float(_cx))
+                            d = abs(float(tx['x']) - float(rxx))
+                            if d < bestd:
+                                bestd = d; best = nm
+                        return best
+                    cand = [t for t in cand if _nearest_col_name(t) == name]
+                    # Prefer higher digit counts and proximity to right anchor
+                    if cand:
+                        cand.sort(key=lambda t: (-t['digits'], abs(int(t['y'])-y_anchor), abs(float(t['x'])-rx)))
+                        winner = cand[0]
+                        # reject if nearer to a different column’s calibrated right anchor
+                        try:
+                            nearest = _nearest_col_name(winner)
+                        except Exception:
+                            nearest = name
+                        if nearest == name:
+                            df.at[ridx, name] = winner['val']
+    except Exception:
+        pass
+    # Drop helper column and finalize ordering
+    df = df.drop(columns=['__y'])
+    for c in col_names:
+        if c not in df.columns:
+            df[c] = pd.NA
+    df = df.reindex(columns=['Category', *col_names])
+    return df
+
+
+def process_image(img: Image.Image, page_num: int = 1) -> Optional[pd.DataFrame]:
+    """
+    Simplified: preprocess for OCR and run the definitive cell-based parser.
+    """
+    img = prepare_image(img, MAX_LONG_SIDE)
+    processed_img = _preprocess_for_ocr(img)
+
+    # Attempt: definitive cell parser on preprocessed, then fallback to original/underline-removed
+    try:
+        df = parse_by_cell_ocr(processed_img, page_num=page_num)
+        if df is None or df.empty:
+            df = parse_by_cell_ocr(img, page_num=page_num)
+        if df is None or df.empty:
+            df = parse_by_cell_ocr(remove_underlines(img), page_num=page_num)
+        if df is None or df.empty:
+            print(f"Page {page_num}: No table found by the parser.")
+            try:
+                DEBUG_DIR.mkdir(parents=True, exist_ok=True)
+                processed_img.save(DEBUG_DIR / f"p{page_num:02d}_preprocessed.png")
+            except Exception:
+                pass
+            return None
+        try:
+            DEBUG_DIR.mkdir(parents=True, exist_ok=True)
+            processed_img.save(DEBUG_DIR / f"p{page_num:02d}_preprocessed.png")
+            df.to_csv(DEBUG_DIR / f"p{page_num:02d}_table.csv", index=False, encoding='utf-8-sig')
+        except Exception:
+            pass
+        return df
+    except Exception as e:
+        print(f"Error processing page {page_num}: {e}")
+        try:
+            DEBUG_DIR.mkdir(parents=True, exist_ok=True)
+            processed_img.save(DEBUG_DIR / f"p{page_num:02d}_preprocessed.png")
+        except Exception:
+            pass
+        return None
+
+    # Heuristic: if we clearly see 5 period headers but almost no left-side labels,
+    # jump straight to products-mode reconstruction which does not require labels.
+    def _should_products_mode(image: Image.Image) -> bool:
+        try:
+            pairs = detect_period_columns_xy(image)
+        except Exception:
+            pairs = []
+        if not pairs or len(pairs) < 5:
+            return False
+        first_x = min(x for _lab, x in pairs)
+        L = ocr_lines(image)
+        left_words = 0
+        for ln in L:
+            for t in (ln.get('tokens') or []):
+                txt = str(t.get('t','')).strip()
+                if txt and (t.get('x', 0) < (first_x - 18)) and re.search(r'[A-Za-z#]', txt):
+                    left_words += 1
+                    if left_words >= 4:
+                        return False
+        return True
+
+    force = os.environ.get('PDF2EX_FORCE', '').strip().lower() or None
+    if _should_products_mode(img):
+        # Always include layout_v4 as a candidate too — often more reliable for this layout
+        try:
+            df_layout = parse_by_layout_v4(img_proc, page_num=page_num)
+            candidates.append(("layout_v4", df_layout))
+        except Exception:
+            candidates.append(("layout_v4", None))
+        df_a = _parse_products_by_lines(img)
+        candidates.append(("products_lines", df_a))
+        try:
+            df_b = _parse_products_by_centers(img)
+            candidates.append(("products_centers", df_b))
+        except Exception:
+            pass
+    else:
+        # Attempt 1: value-first layout (optional; stubbed if not present)
+        try:
+            df_a = parse_by_layout_v4(img_proc, page_num=page_num)
+        except Exception:
+            df_a = None
+        candidates.append(("layout_v4", df_a))
+
+    # Fallback 1: multi-band header parser if the grid looks weak
+    def _too_small(d: Optional[pd.DataFrame]) -> bool:
+        if d is None or not isinstance(d, pd.DataFrame) or d.empty:
+            return True
+        val_cols = [c for c in d.columns if c != "Category"]
+        return (len(val_cols) < 3) or (len(d) < 5)
+
+    if not candidates or _too_small(candidates[-1][1]):
+        try:
+            df_b = parse_layout_multi_band(img_proc)
+            candidates.append(("multi_band", df_b))
+        except Exception:
+            pass
+
+    # Fallback 2: column-aware pass using detected header x-positions
+    if not candidates or _too_small(candidates[-1][1]):
+        try:
+            hdr_pairs = detect_period_columns_xy(img)
+            df_c = parse_finance_from_image_colaware(img, hdr_pairs)
+            candidates.append(("colaware", df_c))
+        except Exception:
+            pass
+
+    # Fallback 3: line-based column-aware pass with y-clustering (usually richer rows)
+    try:
+        if not candidates or _too_small(candidates[-1][1]):
+            hdr_pairs = detect_period_columns_xy(img)
+            if hdr_pairs:
+                lines = ocr_lines(img)
+                labels = [lab for lab, _x in hdr_pairs]
+                col_xy = {lab: x for lab, x in hdr_pairs}
+                df_d, _dbg = parse_finance_lines(lines, col_labels=labels, col_positions=col_xy, max_vals=5, y_tol=10)
+                candidates.append(("lines_ycluster", df_d))
+    except Exception:
+        pass
+
+    # Fallback 4: micro-ROI numeric OCR per column center
+    if not candidates or _too_small(candidates[-1][1]):
+        try:
+            df_e = _parse_with_strip_ocr(img)
+            candidates.append(("roi_strip", df_e))
+        except Exception:
+            pass
+
+    # Fallback 5: products-mode reconstruction by numeric rows
+    if not candidates or _too_small(candidates[-1][1]):
+        try:
+            df_f = _parse_products_by_lines(img)
+            candidates.append(("products_lines_fallback", df_f))
+            if (df_f is None or df_f.empty) and callable(globals().get('_parse_products_by_centers')):
+                df_g = _parse_products_by_centers(img)
+                candidates.append(("products_centers_fallback", df_g))
+        except Exception:
+            pass
+
+    # If a parser is forced, honor it
+    if force:
+        force_map = {
+            'layout_v4': 'layout_v4',
+            'multi_band': 'multi_band',
+            'colaware': 'colaware',
+            'lines': 'lines_ycluster',
+            'lines_ycluster': 'lines_ycluster',
+            'roi': 'roi_strip',
+            'roi_strip': 'roi_strip',
+            'products_lines': 'products_lines_fallback',
+            'products_centers': 'products_centers_fallback',
+        }
+        key = force_map.get(force)
+        if key:
+            for name, cand in candidates:
+                if name == key:
+                    try:
+                        DEBUG_DIR.mkdir(parents=True, exist_ok=True)
+                        with open(DEBUG_DIR / f"p{page_num:02d}_selected_parser.txt", 'w', encoding='utf-8') as f:
+                            f.write(f"forced: {name}\n")
+                    except Exception:
+                        pass
+                    if isinstance(cand, pd.DataFrame) and not cand.empty:
+                        df_forced = cand
+                    else:
+                        df_forced = cand
+                    # finish pipeline on forced df (bypass scoring below)
+                    if df_forced is None or (hasattr(df_forced,'empty') and df_forced.empty):
+                        # continue to scoring if forced candidate was empty
+                        pass
+                    else:
+                        df = df_forced
+                        # write outputs and exit
+                        try:
+                            DEBUG_DIR.mkdir(parents=True, exist_ok=True)
+                            df.to_csv(DEBUG_DIR / f"p{page_num:02d}_table.csv", index=False, encoding='utf-8-sig')
+                        except Exception:
+                            pass
+                        try:
+                            _rewrite_layout_overlay(img, page_num)
+                        except Exception:
+                            pass
+                        return df
+
+    # Choose the best candidate by heuristic score
+    best_df = None
+    best_name = None
+    best_score = 1e9
+    debug_scores = []
+    cand_map = {}
+    for name, cand in candidates:
+        cand_map[name] = cand
+        sc = _score_products_df(cand)
+        debug_scores.append((name, sc, 0 if cand is None else len(cand)))
+        if sc < best_score:
+            best_score, best_df, best_name = sc, cand, name
+
+    # Fallback: pick the first non-empty candidate if scoring didn't select one
+    if best_df is None:
+        for name, cand in candidates:
+            if isinstance(cand, pd.DataFrame) and not cand.empty:
+                best_df, best_name = cand, name
+                break
+
+    # If best is too small, prefer a richer candidate by row-count
+    def _nrows(x):
+        try:
+            return 0 if x is None else (0 if not hasattr(x, 'shape') else int(x.shape[0]))
+        except Exception:
+            return 0
+    if best_df is None or _nrows(best_df) < 8:
+        # find candidate with max rows
+        alt_name, alt_df, alt_rows = None, None, 0
+        for n, _c in cand_map.items():
+            r = _nrows(_c)
+            if r > alt_rows:
+                alt_name, alt_df, alt_rows = n, _c, r
+        if alt_df is not None and alt_rows >= 8:
+            best_name, best_df = alt_name, alt_df
+
+    df = best_df
+    # write which parser got selected and candidate scores
+    try:
+        DEBUG_DIR.mkdir(parents=True, exist_ok=True)
+        with open(DEBUG_DIR / f"p{page_num:02d}_selected_parser.txt", 'w', encoding='utf-8') as f:
+            f.write(f"selected: {best_name} score={best_score}\n")
+            for n, s, rows in debug_scores:
+                f.write(f"  - {n}: score={s} rows={rows}\n")
+    except Exception:
+        pass
+
+    if df is None or df.empty:
+        return None
+
+    # Rename generic PeriodN columns to detected labels when available
+    try:
+        labels, _col_xy = _detect_headers_for_image(img_proc)
+        if labels:
+            df = _rename_value_columns(df, labels)
+            # Keep at most 5 value columns in a preferred order
+            df = _unify_columns(df)
+    except Exception:
+        pass
+
+    # final clean and ordering
+    if "Category" in df.columns:
+        df["Category"] = df["Category"].map(_canon_label)
+        value_cols = [c for c in df.columns if c != "Category"]
+        for c in value_cols:
+            df[c] = pd.to_numeric(df[c], errors="coerce")
+        # Try to compute products totals before dropping any all-empty rows
+        try:
+            df = _ensure_products_totals(df)
+        except Exception:
+            pass
+        if value_cols:
+            df.dropna(subset=value_cols, how='all', inplace=True)
+        # drop header-band echo lines, then order like statement
+        df = df[~df["Category"].apply(_is_header_label)]
+        try:
+            df = order_like_statement(df)
+        except Exception:
+            pass
+
+    # sanitize tiny values that could have slipped through in month columns
+    df = _sanitize_small_month_values(df)
+    # if still too small, prefer richer candidate (products_lines) as last resort
+    try:
+        if df is not None and hasattr(df, 'shape') and df.shape[0] < 8 and cand_map.get('products_lines') is not None:
+            df2 = cand_map['products_lines']
+            if df2 is not None and hasattr(df2, 'shape') and df2.shape[0] >= 8:
+                df = _sanitize_small_month_values(df2)
+    except Exception:
+        pass
+
+    # Products-specific: if we have the 5 period columns, try to fill per-cell
+    # gaps via micro-ROI OCR, then compute totals.
+    try:
+        hdr_pairs = detect_period_columns_xy(img)
+        hdr_labels = [lab for lab, _ in hdr_pairs]
+        val_cols = [c for c in df.columns if c != "Category"] if isinstance(df, pd.DataFrame) else []
+        if isinstance(df, pd.DataFrame) and df.shape[1] >= 3 and any(k in val_cols for k in hdr_labels):
+            # Anchor medical customers first so later fills can't spill
+            df = _fill_medical_anchor_cells(img, df)
+            df = _fill_missing_products_by_roi(img, df)
+            df = _fill_missing_from_tokens_by_index(img, df)
+            df = _ensure_products_totals(df)
+            try:
+                df = order_like_statement(df)
+            except Exception:
+                pass
+    except Exception:
+        pass
+
+    # Final small-month sanitization after all fills to squash any reintroduced header/footnote fragments
+    df = _sanitize_small_month_values(df)
+
+    # Merge in missing month/forecast values from alternate parsers if available (layout_v4, colaware)
+    try:
+        alt_v4 = None
+        alt_col = None
+        try:
+            alt_v4 = parse_by_layout_v4(img_proc, page_num=page_num)
+        except Exception:
+            alt_v4 = None
+        try:
+            hdr_pairs = detect_period_columns_xy(img)
+            alt_col = parse_finance_from_image_colaware(img, hdr_pairs)
+        except Exception:
+            alt_col = None
+        # prefer layout_v4, then colaware
+        if isinstance(alt_v4, pd.DataFrame) and not alt_v4.empty:
+            df = _merge_prefer_filled(df, alt_v4, only_months=True)
+        if isinstance(alt_col, pd.DataFrame) and not alt_col.empty:
+            df = _merge_prefer_filled(df, alt_col, only_months=True)
+        df = _sanitize_small_month_values(df)
+    except Exception:
+        pass
+
+    # Always write the final per-page table for debugging regardless of which parser path produced it
+    try:
+        DEBUG_DIR.mkdir(parents=True, exist_ok=True)
+        df.to_csv(DEBUG_DIR / f"p{page_num:02d}_table.csv", index=False, encoding="utf-8-sig")
+    except Exception:
+        pass
+    # Always rewrite the layout overlay PNG so timestamp updates
+    try:
+        _rewrite_layout_overlay(img, page_num)
+    except Exception:
+        pass
+    # Debug dump for colaware assignments
+    try:
+        import csv
+        (DEBUG_DIR / 'cells').mkdir(parents=True, exist_ok=True)
+        with open(DEBUG_DIR / f"cells/p01_assignments_colaware.csv", 'w', newline='', encoding='utf-8') as f:
+            w = csv.DictWriter(f, fieldnames=['category','col','text','x','y','reason'])
+            w.writeheader()
+            for a in assignments:
+                w.writerow(a)
+        with open(DEBUG_DIR / f"p01_assignments_colaware.csv", 'w', newline='', encoding='utf-8') as f2:
+            w2 = csv.DictWriter(f2, fieldnames=['category','col','text','x','y','reason'])
+            w2.writeheader()
+            for a in assignments:
+                w2.writerow(a)
+        (DEBUG_DIR / f"p01_header_bottom.txt").write_text(str(header_bottom), encoding='utf-8')
+    except Exception:
+        pass
+    return df
+
+
+# -------------------- Table detection + cell OCR --------------------
+
+from typing import List, Tuple
+
+def _is_good_df(df: Optional[pd.DataFrame]) -> bool:
+    if df is None or not isinstance(df, pd.DataFrame) or df.empty:
+        return False
+    # needs at least 1 value column and at least 3 rows to be useful
+    val_cols = [c for c in df.columns if c != "Category"]
+    return len(val_cols) >= 1 and len(df) >= 2
+
+def _finalize_page_df(df: pd.DataFrame) -> pd.DataFrame:
+    # light finalization for a single page
+    df = df.copy()
+    if "Category" in df.columns:
+        df["Category"] = df["Category"].map(lambda s: _canon_label(s or ""))
+    for c in [x for x in df.columns if x != "Category"]:
+        df[c] = pd.to_numeric(df[c], errors="coerce")
+    df = df.dropna(how='all', subset=[c for c in df.columns if c != "Category"])
+    return df
+
+
+
+
+
+
+
+
+
+def _ensure_products_totals(df: pd.DataFrame) -> pd.DataFrame:
+    if df is None or df.empty or 'Category' not in df.columns:
+        return df
+    out = df.copy()
+    orig = df.copy()
+    val_cols = [c for c in out.columns if c != 'Category']
+
+    def _idx(name: str):
+        k = _canon_label(name)
+        m = out['Category'].map(_canon_label).eq(k)
+        return int(m.idxmax()) if m.any() else None
+
+    # Prepare component groups
+    med_parts = ["customer #1","customer #2","customer #3","customer #4","other medical customers"]
+    ind_parts = ["matthew","mark","luke","john","peter"]
+    have_med = out['Category'].map(_canon_label).isin([_canon_label(x) for x in med_parts]).any()
+    have_ind = out['Category'].map(_canon_label).isin([_canon_label(x) for x in ind_parts]).any()
+    def _ensure_row(label: str):
+        if _idx(label) is None:
+            new = {c: pd.NA for c in out.columns}
+            new['Category'] = _canon_label(label)
+            out.loc[len(out)] = new
+    # Ensure rows exist but we will only fill values when missing
+    if have_med:
+        _ensure_row("total medical products")
+    if have_ind:
+        _ensure_row("total industrial products")
+    if have_med or have_ind:
+        _ensure_row("total revenue")
+        _ensure_row("total aps, inc. revenue")
+
+    def _set_if_missing(name: str, col: str, val):
+        i = _idx(name)
+        if i is None or col not in out.columns:
+            return
+        if pd.isna(out.at[i, col]) or out.at[i, col] is None or str(out.at[i, col]).strip()=='' :
+            out.at[i, col] = val
+    def _set_if_differs(name: str, col: str, val, tol_ratio: float = 0.005):
+        i = _idx(name)
+        if i is None or col not in out.columns:
+            return
+        cur = pd.to_numeric(out.at[i, col], errors='coerce')
+        if pd.isna(cur):
+            out.at[i, col] = val
+            return
+        try:
+            if not pd.isna(val):
+                if abs(float(cur) - float(val)) > max(1.0, tol_ratio * max(abs(float(val)), 1.0)):
+                    out.at[i, col] = val
+        except Exception:
+            out.at[i, col] = val
+
+    med_comps = med_parts
+    ind_comps = ind_parts
+
+    cats = out['Category'].map(_canon_label)
+    med_mask = cats.isin([_canon_label(x) for x in med_comps])
+    ind_mask = cats.isin([_canon_label(x) for x in ind_comps])
+
+    for col in val_cols:
+        try:
+            med_sum = pd.to_numeric(out.loc[med_mask, col], errors='coerce').sum(skipna=True)
+            if med_mask.any() and not pd.isna(med_sum) and med_sum != 0:
+                # Always enforce computed totals (override OCR mistakes)
+                _set_if_differs("total medical products", col, float(med_sum))
+        except Exception:
+            pass
+        try:
+            ind_sum = pd.to_numeric(out.loc[ind_mask, col], errors='coerce').sum(skipna=True)
+            if ind_mask.any() and not pd.isna(ind_sum) and ind_sum != 0:
+                _set_if_differs("total industrial products", col, float(ind_sum))
+        except Exception:
+            pass
+        # Total revenue and APS revenue from med+ind totals, but only if missing
+        try:
+            i_med = _idx("total medical products")
+            i_ind = _idx("total industrial products")
+            if i_med is not None and i_ind is not None:
+                med_total = pd.to_numeric(out.at[i_med, col], errors='coerce')
+                ind_total = pd.to_numeric(out.at[i_ind, col], errors='coerce')
+                if pd.notna(med_total) and pd.notna(ind_total):
+                    total_rev = float(med_total) + float(ind_total)
+                    _set_if_differs("total revenue", col, total_rev)
+                    _set_if_differs("total aps, inc. revenue", col, total_rev)
+        except Exception:
+            pass
+
+    # Derive missing single component by difference if total is known (prefer printed totals)
+    for col in val_cols:
+        # Industrial components
+        try:
+            vals = {name: pd.to_numeric(out.at[_idx(name), col], errors='coerce') if _idx(name) is not None else pd.NA
+                    for name in ind_comps}
+            known = [float(v) for v in vals.values() if pd.notna(v)]
+            missing_names = [n for n, v in vals.items() if pd.isna(v)]
+            ti = _idx("total industrial products")
+            ti_orig = ti
+            if ti is not None and len(missing_names) == 1:
+                # Prefer printed total from original table if available
+                total_v = pd.to_numeric(orig.at[ti_orig, col], errors='coerce') if ti_orig is not None else pd.NA
+                if pd.isna(total_v):
+                    total_v = pd.to_numeric(out.at[ti, col], errors='coerce')
+                if pd.notna(total_v):
+                    derived = float(total_v) - sum(known)
+                    out.at[_idx(missing_names[0]), col] = derived
+        except Exception:
+            pass
+        # Medical components
+        try:
+            vals = {name: pd.to_numeric(out.at[_idx(name), col], errors='coerce') if _idx(name) is not None else pd.NA
+                    for name in med_comps}
+            known = [float(v) for v in vals.values() if pd.notna(v)]
+            missing_names = [n for n, v in vals.items() if pd.isna(v)]
+            tm = _idx("total medical products")
+            tm_orig = tm
+            if tm is not None and len(missing_names) == 1:
+                total_v = pd.to_numeric(orig.at[tm_orig, col], errors='coerce') if tm_orig is not None else pd.NA
+                if pd.isna(total_v):
+                    total_v = pd.to_numeric(out.at[tm, col], errors='coerce')
+                if pd.notna(total_v):
+                    derived = float(total_v) - sum(known)
+                    out.at[_idx(missing_names[0]), col] = derived
+        except Exception:
+            pass
+
+    # Re-enforce totals after derivations
+    for col in val_cols:
+        try:
+            med_sum = pd.to_numeric(out.loc[med_mask, col], errors='coerce').sum(skipna=True)
+            if med_mask.any() and not pd.isna(med_sum) and med_sum != 0:
+                _set_if_differs("total medical products", col, float(med_sum))
+        except Exception:
+            pass
+        try:
+            ind_sum = pd.to_numeric(out.loc[ind_mask, col], errors='coerce').sum(skipna=True)
+            if ind_mask.any() and not pd.isna(ind_sum) and ind_sum != 0:
+                _set_if_differs("total industrial products", col, float(ind_sum))
+        except Exception:
+            pass
+        try:
+            i_med = _idx("total medical products")
+            i_ind = _idx("total industrial products")
+            if i_med is not None and i_ind is not None:
+                med_total = pd.to_numeric(out.at[i_med, col], errors='coerce')
+                ind_total = pd.to_numeric(out.at[i_ind, col], errors='coerce')
+                if pd.notna(med_total) and pd.notna(ind_total):
+                    total_rev = float(med_total) + float(ind_total)
+                    _set_if_differs("total revenue", col, total_rev)
+                    _set_if_differs("total aps, inc. revenue", col, total_rev)
+        except Exception:
+            pass
+
+    # Derive missing single component from totals (generic, no hard-coding of values)
+    groups = [
+        ("total medical products", ["customer #1","customer #2","customer #3","customer #4","other medical customers"]),
+        ("total industrial products", ["matthew","mark","luke","john","peter"]),
+    ]
+    for total_name, parts in groups:
+        t_idx = _idx(total_name)
+        if t_idx is None:
+            continue
+        for col in val_cols:
+            total_v = to_number(out.at[t_idx, col])
+            if not isinstance(total_v,(int,float)):
+                continue
+            vals = []
+            miss = None
+            for p in parts:
+                i = _idx(p)
+                if i is None:
+                    continue
+                v = to_number(out.at[i, col])
+                if isinstance(v,(int,float)):
+                    vals.append(v)
+                else:
+                    if miss is None:
+                        miss = i
+                    else:
+                        miss = 'multi'  # more than one missing
+                        break
+            if miss is not None and miss != 'multi':
+                remain = sum(vals)
+                out.at[miss, col] = total_v - remain
+
+    return out
+
+
+def _fill_missing_products_by_roi(img: Image.Image, df: pd.DataFrame) -> pd.DataFrame:
+    try:
+        pairs = detect_period_columns_xy(img)
+    except Exception:
+        return df
+    if not pairs:
+        return df
+    labels  = [lab for lab, _ in pairs if lab in df.columns]
+    centers = [float(x) for lab, x in pairs if lab in df.columns]
+    if not labels:
+        return df
+
+    # rebuild row y anchors from numbers
+    lines = ocr_lines(img)
+    nums = []
+    for ln in lines:
+        for t in (ln.get('tokens') or []):
+            s = str(t.get('t','')).strip()
+            v = to_number(s)
+            if isinstance(v,(int,float)):
+                nums.append({'x': int(t.get('x',0)), 'y': int(t.get('y',0)), 'val': v})
+    if not nums:
+        return df
+    ys = _group_rows_by_y([n['y'] for n in nums], tol=14)
+
+    arr = np.array(img.convert('L'))
+    H, W = arr.shape[:2]
+    out = df.copy()
+    # Protect anchored medical rows for May-25 / June Forecast
+    protect_cols = [c for c in ("May-25", "June Forecast") if c in labels]
+    med_order = ["customer #1", "customer #2", "customer #3", "customer #4", "other medical customers"]
+    med_row_indices = []
+    for name in med_order:
+        idxs = out.index[out["Category"].map(_canon_label) == name].tolist()
+        if idxs:
+            med_row_indices.append(int(idxs[0]))
+    # Derive med anchors from left-of-first-column labels
+    med_anchor_by_label: dict[str,int] = {}
+    try:
+        first_x = min(centers) if centers else None
+        if first_x is not None:
+            left_rows: list[tuple[int,str]] = []
+            for ln in lines:
+                toks = ln.get('tokens') or []
+                words = [str(t.get('t','')).strip() for t in toks if int(t.get('x',0)) < int(first_x) - 18 and re.search(r"[A-Za-z#]", str(t.get('t','')))]
+                if not words:
+                    continue
+                label = _canon_label(' '.join(w for w in words if w).strip())
+                if not label or _is_header_label(label):
+                    continue
+                y = int(ln.get('y', 0))
+                if label in med_order and label not in med_anchor_by_label:
+                    med_anchor_by_label[label] = y
+    except Exception:
+        med_anchor_by_label = {}
+    # Protect medical customer rows for May-25/June Forecast (handled by anchored fill)
+    protect_cols = [c for c in ("May-25", "June Forecast") if c in labels]
+    med_order = ["customer #1", "customer #2", "customer #3", "customer #4", "other medical customers"]
+    med_row_indices = []
+    for name in med_order:
+        idxs = out.index[out["Category"].map(_canon_label) == name].tolist()
+        if idxs:
+            med_row_indices.append(int(idxs[0]))
+    rows = min(len(out), len(ys))
+    for i in range(rows):
+        # Use med anchors for med rows if available, else fallback to ys[i]
+        cat = _canon_label(str(out.iloc[i]["Category"])) if i < len(out) and "Category" in out.columns else ""
+        y = int(med_anchor_by_label.get(cat, ys[i]))
+        for col_idx, (lab, cx) in enumerate(zip(labels, centers)):
+            if pd.notna(out.at[i, lab]):
+                continue
+            # Skip protected cells only if already filled by anchored pass; otherwise allow generic fill
+            if (i in med_row_indices) and (lab in protect_cols) and pd.notna(out.at[i, lab]):
+                continue
+            x = int(cx)
+            # progressively expand within safe gate bounds
+            base_extra = 26 if col_idx in (0,1,2) else 12
+            saved_any = False
+            got = False
+            for t_i, extra in enumerate((base_extra, base_extra+10, base_extra+18), start=1):
+                x1 = max(0, x - (32 + extra)); x2 = min(W, x + (32 + extra))
+                y1 = max(0, y - 14); y2 = min(H, y + 20)
+                if x2 <= x1 or y2 <= y1:
+                    continue
+                roi = arr[y1:y2, x1:x2]
+                v = None
+                if (i in med_row_indices) and (lab in protect_cols):
+                    # geometry-aware for medical restricted cells only
+                    try:
+                        local_target = float(x - x1)
+                        gv = _best_num_from_roi(roi, local_target, strategy='right')
+                    except Exception:
+                        gv = None
+                    if isinstance(gv, (int, float)):
+                        # suppress tiny month numerics (e.g., -25, 1)
+                        if re.search(r"(?i)\b(jan|feb|mar|apr|may|jun|jul|aug|sep|sept|oct|nov|dec)|forecast\b", str(lab)) and abs(gv) < 100:
+                            v = None
+                        else:
+                            v = gv
+                if v is None:
+                    try:
+                        txt = pytesseract.image_to_string(roi, config=NUM_TESS_CFG).strip()
+                        v = to_number(txt)
+                        if v is None:
+                            txt2 = pytesseract.image_to_string(roi, config='--oem 1 --psm 7 -c preserve_interword_spaces=1').strip()
+                            v = to_number(txt2)
+                        if v is None:
+                            txt3 = pytesseract.image_to_string(roi, config='--oem 1 --psm 8').strip()
+                            v = to_number(txt3)
+                    except Exception:
+                        v = None
+                # always save attempted ROI for visibility
+                try:
+                    (DEBUG_DIR / 'cells').mkdir(parents=True, exist_ok=True)
+                    Image.fromarray(roi).save(DEBUG_DIR / f"cells/cell_r{i:02d}_{lab.replace(' ','_')}_try{t_i}.png")
+                    saved_any = True
+                except Exception:
+                    pass
+                if isinstance(v,(int,float)):
+                    if re.search(r"(?i)\b(jan|feb|mar|apr|may|jun|jul|aug|sep|sept|oct|nov|dec)|forecast\b", str(lab)) and abs(v) < 100:
+                        # skip tiny month values
+                        pass
+                    else:
+                        out.at[i, lab] = v
+                    got = True
+                    break
+    return out
+
+
+def _fill_missing_from_tokens_by_index(img: Image.Image, df: pd.DataFrame) -> pd.DataFrame:
+    """
+    Use ocr_lines() numeric tokens snapped to header centers, grouped by y-index,
+    to fill any remaining missing cells in a Products-style table.
+    Assumes df rows are in PRODUCTS_EXPECTED order (or a prefix of it).
+    """
+    try:
+        pairs = detect_period_columns_xy(img)
+    except Exception:
+        return df
+    if not pairs:
+        return df
+    labels  = [lab for lab, _ in pairs if lab in df.columns]
+    centers = [float(x) for lab, x in pairs if lab in df.columns]
+    if not labels:
+        return df
+
+    lines = ocr_lines(img)
+    if not lines:
+        return df
+
+    # Gather numeric tokens with (x,y,val) from lines
+    toks = []
+    H = img.size[1]
+    for ln in lines:
+        for t in (ln.get('tokens') or []):
+            s = str(t.get('t','')).strip()
+            v = to_number(s)
+            if isinstance(v, (int, float)):
+                x = int(t.get('x', 0)); y = int(t.get('y', 0))
+                w = int(t.get('w', 0)) if isinstance(t.get('w', 0), (int, float)) else 0
+                # Use right-edge for right-aligned numbers if enabled
+                if ALIGN_NUMS_RIGHT:
+                    x = x + max(0, int(round(w/2)))
+                # suppress footer tiny numerics (e.g., page numbers like "1.2" -> "12")
+                if (y + max(0, int(t.get('h', 0)))) >= int(H * 0.96):
+                    if abs(v) < 50:
+                        continue
+                toks.append({'x': x, 'y': y, 'val': v})
+    if not toks:
+        return df
+
+    # Cluster y into canonical rows and filter out header-band clusters
+    ys = _group_rows_by_y([t['y'] for t in toks], tol=12)
+    # detect header y's from lines text
+    header_ys = []
+    for ln in lines:
+        txt = str(ln.get('text','')).lower()
+        if any(k in txt for k in ['forecast','ytd','jun','may']):
+            if ln.get('y', None) is not None:
+                header_ys.append(int(ln.get('y')))
+    ys = [y for y in ys if not any(abs(y - hy) <= 10 for hy in header_ys)]
+    if not ys:
+        return df
+
+    # If right alignment is enabled, attempt to derive per-column right anchors
+    anchors = list(centers)
+    if ALIGN_NUMS_RIGHT:
+        import statistics as _stats
+        ra = []
+        for i, cx in enumerate(centers):
+            near = [t['x'] for t in toks if abs(t['x'] - cx) <= 60]
+            if near:
+                try:
+                    ra.append(float(_stats.median(near)))
+                except Exception:
+                    ra.append(cx)
+            else:
+                ra.append(cx)
+        anchors = ra
+
+    # Column boundaries (halfway between anchors). Left/right extend to extremes.
+    bounds = []
+    for i in range(len(anchors)+1):
+        if i == 0:
+            b = anchors[0] - max(20, (anchors[1]-anchors[0])/2.0)
+        elif i == len(anchors):
+            b = anchors[-1] + max(20, (anchors[-1]-anchors[-2])/2.0)
+        else:
+            b = (anchors[i-1] + anchors[i]) / 2.0
+        bounds.append(float(b))
+
+    # Row boundaries
+    ybounds = []
+    for i in range(len(ys)+1):
+        if i == 0:
+            yb = ys[0] - 10.0
+        elif i == len(ys):
+            yb = ys[-1] + 12.0
+        else:
+            yb = (ys[i-1] + ys[i]) / 2.0
+        ybounds.append(float(yb))
+
+    # Build grid mapping (col i, row j) -> best value inside the rectangular gate
+    grid: dict[tuple[int,int], float] = {}
+    # allow extra horizontal slack for May-25 and June Forecast columns
+    col_extra = {1: 20.0, 2: 20.0}
+    for t in toks:
+        # column index by boundaries
+        ci = None
+        for i in range(len(bounds)-1):
+            lb = bounds[i] - col_extra.get(i, 0.0)
+            ub = bounds[i+1] + col_extra.get(i, 0.0)
+            if lb <= t['x'] < ub:
+                ci = i; break
+        if ci is None or ci >= len(labels):
+            continue
+        # row index by y-boundaries
+        rj = None
+        for j in range(len(ybounds)-1):
+            if ybounds[j] <= t['y'] < ybounds[j+1]:
+                rj = j; break
+        if rj is None:
+            continue
+        key = (ci, rj)
+        # keep the value closest to the row center
+        cur = grid.get(key)
+        if cur is None or abs(t['y'] - ys[rj]) < abs(cur[1] - ys[rj]):
+            grid[key] = (t['val'], t['y'])
+
+    out = df.copy()
+    # Map df row index -> y index (by position, with bounds)
+    max_rows = min(len(PRODUCTS_EXPECTED), len(ys))
+    # prepare med row indices and protect cols from earlier context if not in scope
+    try:
+        med_order = ["customer #1","customer #2","customer #3","customer #4","other medical customers"]
+        med_row_indices = []
+        for name in med_order:
+            idxs = out.index[out["Category"].map(_canon_label) == name].tolist()
+            if idxs:
+                med_row_indices.append(int(idxs[0]))
+    except Exception:
+        med_row_indices = []
+    protect_cols = [c for c in ("May-25", "June Forecast") if c in labels]
+    for r in range(min(len(out), max_rows)):
+        for i, lab in enumerate(labels):
+            # Skip protected med rows/cols to avoid spill
+            if (r in med_row_indices) and (lab in protect_cols):
+                continue
+            if pd.isna(out.at[r, lab]) or out.at[r, lab] is None or str(out.at[r, lab]).strip()=='' :
+                tup = grid.get((i, r))
+                if tup is not None:
+                    vfill = tup[0]
+                    # suppress tiny month values for month/forecast columns
+                    if re.search(r"(?i)\b(jan|feb|mar|apr|may|jun|jul|aug|sep|sept|oct|nov|dec)|forecast\b", str(lab)) and isinstance(vfill, (int,float)) and abs(vfill) < 100:
+                        pass
+                    else:
+                        out.at[r, lab] = vfill
+                else:
+                    # fallback: use the nearest token in this column to the row center (looser y tolerance)
+                    y0 = ys[r]
+                    col_candidates = [(key, val) for key, val in grid.items() if key[0] == i]
+                    if col_candidates:
+                        best_key, best = min(col_candidates, key=lambda kv: abs(kv[1][1] - y0))
+                        if abs(best[1] - y0) <= 36:
+                            vfill = best[0]
+                            if re.search(r"(?i)\b(jan|feb|mar|apr|may|jun|jul|aug|sep|sept|oct|nov|dec)|forecast\b", str(lab)) and isinstance(vfill, (int,float)) and abs(vfill) < 100:
+                                pass
+                            else:
+                                out.at[r, lab] = vfill
+    # --- DEBUG: tokens + overlay ---
+    try:
+        DEBUG_DIR.mkdir(parents=True, exist_ok=True)
+        import csv, json
+        from PIL import Image, ImageDraw
+        with open(DEBUG_DIR / 'products_tokens.csv', 'w', newline='', encoding='utf-8') as f:
+            w = csv.writer(f); w.writerow(['x','y','val'])
+            for t in toks: w.writerow([t['x'], t['y'], t['val']])
+        (DEBUG_DIR / 'products_meta.json').write_text(json.dumps({
+            'labels': labels, 'centers': centers, 'ys': ys
+        }, indent=2))
+        # overlay
+        vis = img.convert('RGB').copy(); dr = ImageDraw.Draw(vis)
+        H = vis.size[1]
+        # Draw standard centers and, if right-align in use, the right anchors
+        for cx in centers:
+            dr.line([(cx,0),(cx,H)], fill=(0,180,0), width=1)
+        if ALIGN_NUMS_RIGHT:
+            for rx in anchors:
+                dr.line([(rx,0),(rx,H)], fill=(0,255,255), width=1)
+        for y in ys:
+            dr.line([(0,y),(vis.size[0],y)], fill=(220,60,60), width=1)
+        for t in toks:
+            dr.rectangle([t['x']-2, t['y']-2, t['x']+2, t['y']+2], outline=(255,200,0))
+        vis.save(DEBUG_DIR / 'p01_products_overlay.png')
+    except Exception:
+        pass
+    return out
+
+
+def _is_dash_only(s: str) -> bool:
+    s = (s or "").strip()
+    return s in {"-", "–", "—", "–", "·", "•", "_"}
+
+
+def _fill_medical_anchor_cells(img: Image.Image, df: pd.DataFrame) -> pd.DataFrame:
+    """
+    Anchor May-25 and June Forecast fills for the first 5 medical rows
+    using the row y-bands derived from numeric tokens, so values cannot
+    spill to the next row. Also treat dash-like cells as 0.
+    """
+    if df is None or df.empty or 'Category' not in df.columns:
+        return df
+    try:
+        pairs = detect_period_columns_xy(img)
+    except Exception:
+        return df
+    if not pairs:
+        return df
+    labels  = [lab for lab, _ in pairs]
+    centers = [int(x) for _, x in pairs]
+
+    # we specifically need these two columns
+    target_cols = ['May-25', 'June Forecast']
+    have_cols = [c for c in target_cols if c in df.columns]
+    if not have_cols:
+        return df
+
+    # Build per-row anchors from the left-of-first-column label lines, so values
+    # are aligned by the row label itself (avoids shifting across rows).
+    lines = ocr_lines(img)
+    first_x = min(centers) if centers else None
+    if first_x is None:
+        return df
+
+    # Collect (y,label) from lines that have left-of-first-column text
+    left_rows: list[tuple[int, str]] = []
+    for ln in lines:
+        toks = ln.get('tokens') or []
+        left_words = [str(t.get('t','')).strip() for t in toks if int(t.get('x',0)) < int(first_x) - 18 and re.search(r"[A-Za-z#]", str(t.get('t','')))]
+        if not left_words:
+            continue
+        label = ' '.join(w for w in left_words if w).strip()
+        if not label or _is_header_label(label):
+            continue
+        y = int(ln.get('y', 0))
+        left_rows.append((y, _canon_label(label)))
+
+    # Keep only the medical rows in visual top->bottom order
+    med_order = [
+        "customer #1", "customer #2", "customer #3", "customer #4", "other medical customers",
+    ]
+    anchors_by_label: dict[str,int] = {}
+    for y, lab in sorted(left_rows, key=lambda z: z[0]):
+        if lab in med_order and lab not in anchors_by_label:
+            anchors_by_label[lab] = y
+        if len(anchors_by_label) == 5:
+            break
+    # Fallback to previous numeric-based anchors if we didn't get at least two
+    if len(anchors_by_label) < 2:
+        jun_cx = centers[0] if centers else None
+        if jun_cx is None:
+            return df
+        header_y = None
+        for ln in lines:
+            txt = str(ln.get('text','')).lower()
+            if all(k in txt for k in ['jun','may','forecast']) or 'ytd' in txt:
+                header_y = int(ln.get('y', 0))
+                break
+        col_tokens_y = []
+        for ln in lines:
+            for t in (ln.get('tokens') or []):
+                s = str(t.get('t','')).strip()
+                v = to_number(s)
+                if not isinstance(v,(int,float)):
+                    continue
+                x = int(t.get('x',0)); y = int(t.get('y',0))
+                if abs(x - jun_cx) <= 42:
+                    if header_y is not None and y <= (header_y + 6):
+                        continue
+                    col_tokens_y.append(y)
+        if not col_tokens_y:
+            return df
+        ys = _group_rows_by_y(col_tokens_y, tol=10)
+        if not ys:
+            return df
+        anchors = [int(y) for y in ys[:5]]
+        # Map in med_order
+        anchors_by_label = {lab: anchors[i] for i, lab in enumerate(med_order[:len(anchors)])}
+
+    # Build global value token y-centers across all columns to refine anchors
+    try:
+        vt_all = []
+        for ln in lines:
+            for t in (ln.get('tokens') or []):
+                s = str(t.get('t','')).strip()
+                v = to_number(s)
+                if not isinstance(v,(int,float)):
+                    continue
+                x = int(t.get('x',0)); y = int(t.get('y',0))
+                if any(abs(x - int(cx)) <= 42 for cx in centers):
+                    vt_all.append(int(y))
+        ys_all = _group_rows_by_y(vt_all, tol=12) if vt_all else []
+        if ys_all:
+            refined = {}
+            for lab, y in anchors_by_label.items():
+                yn = min(ys_all, key=lambda yy: abs(yy - y))
+                refined[lab] = int(yn)
+            anchors_by_label = refined
+    except Exception:
+        pass
+    # Anchors in med_order for consistent row-index mapping
+    anchors = [anchors_by_label.get(lab, None) for lab in med_order]
+    anchors = [a for a in anchors if a is not None]
+    # Debug: write anchors to inspect
+    try:
+        (DEBUG_DIR).mkdir(parents=True, exist_ok=True)
+        Path(DEBUG_DIR, 'med_anchors.json').write_text(json.dumps({
+            'anchors_by_label': anchors_by_label,
+            'ordered_anchors': anchors
+        }, indent=2))
+    except Exception:
+        pass
+
+    # build row y-bounds from anchors to isolate rows
+    ybounds = []
+    for i in range(len(anchors)+1):
+        if i == 0:
+            ybounds.append(anchors[0] - 9)
+        elif i == len(anchors):
+            ybounds.append(anchors[-1] + 9)
+        else:
+            ybounds.append(int((anchors[i-1] + anchors[i]) / 2))
+
+    # map column name -> center x
+    cx_by_label = {lab: centers[i] for i, lab in enumerate(labels) if i < len(centers)}
+    # compute a safe half-window per column based on neighbor gaps to avoid spill
+    ordered = sorted([(lab, cx_by_label.get(lab, 0)) for lab in have_cols], key=lambda z: z[1])
+    safe_half: dict[str, int] = {}
+    for idx, (lab, cx) in enumerate(ordered):
+        left_gap  = cx - ordered[idx-1][1] if idx > 0 else 64
+        right_gap = ordered[idx+1][1] - cx if idx+1 < len(ordered) else 64
+        half = int(max(24, min(left_gap, right_gap) / 2)) - 2
+        if half < 16:
+            half = 16
+        safe_half[lab] = half
+    arr = np.array(img.convert('L'))
+    H, W = arr.shape[:2]
+    out = df.copy()
+
+    # Map anchors to actual medical customer rows by canonical label
+    # Build list of (df_row_index, anchor_index) in visual order
+    med_row_indices: list[int] = []
+    for name in med_order:
+        idxs = out.index[out["Category"].map(_canon_label) == name].tolist()
+        if idxs:
+            med_row_indices.append(int(idxs[0]))
+    # Limit to available anchors
+    n_pairs = min(len(med_row_indices), len(anchors))
+
+    # Pre-index tokens per target column for backstop fill
+    tok_by_col: dict[str, list[tuple[int,float]]] = {c: [] for c in have_cols}
+    for ln in lines:
+        for t in (ln.get('tokens') or []):
+            s = str(t.get('t','')).strip()
+            v = to_number(s)
+            if not isinstance(v,(int,float)):
+                continue
+            x = int(t.get('x',0)); y = int(t.get('y',0))
+            for col in have_cols:
+                cx = int(cx_by_label.get(col, 0))
+                if cx and abs(x - cx) <= 42:
+                    # keep tokens that look like real numbers (>= 3 digits)
+                    if len(__import__('re').sub(r'\D','', s)) >= 3:
+                        tok_by_col[col].append((y, v))
+
+    # sort tokens by y for deterministic consumption and track usage per column
+    for k in list(tok_by_col.keys()):
+        tok_by_col[k] = sorted(tok_by_col[k], key=lambda p: p[0])
+
+    for j in range(n_pairs):
+        df_row = med_row_indices[j]
+        y0 = anchors[j]
+        for col in have_cols:
+            cx = int(cx_by_label.get(col, 0))
+            if cx <= 0:
+                continue
+            # tight vertical window around anchor; modest horizontal slack
+            half = int(safe_half.get(col, 32))
+            x1 = max(0, cx - half); x2 = min(W, cx + half)
+            # use row-specific y-bounds to avoid cross-row spill
+            y1 = max(0, ybounds[j]); y2 = min(H, ybounds[j+1])
+            if y2 <= y1:
+                y1 = max(0, y0 - 10); y2 = min(H, y0 + 12)
+            roi = arr[y1:y2, x1:x2]
+            try:
+                txt = pytesseract.image_to_string(roi, config=NUM_TESS_CFG).strip()
+            except Exception:
+                txt = ''
+            v = to_number(txt)
+            dcount = len(__import__('re').sub(r'\D','', txt))
+            # If OCR is weak, try a secondary mode
+            if v is None or dcount < 3:
+                try:
+                    txt2 = pytesseract.image_to_string(roi, config='--oem 1 --psm 7 -c preserve_interword_spaces=1').strip()
+                except Exception:
+                    txt2 = ''
+                v2 = to_number(txt2)
+                dcount2 = len(__import__('re').sub(r'\D','', txt2))
+                if v2 is not None and dcount2 >= 3:
+                    v, dcount = v2, dcount2
+
+            # Choose value by precedence:
+            #   token in this band (consume) ->
+            #   for May-25 / June Forecast: ROI first (multi-try) -> nearest token (<=20px, consume) ->
+            #   other cols: nearest token (<=45px, consume) -> ROI ->
+            #   dash/blank -> clear
+            col_list = tok_by_col.get(col, [])
+            band_idx = None
+            for idx, (yy, tv) in enumerate(col_list):
+                if y1 <= yy < y2:
+                    if band_idx is None or abs(col_list[idx][0] - y0) < abs(col_list[band_idx][0] - y0):
+                        band_idx = idx
+            if band_idx is not None:
+                out.at[df_row, col] = col_list[band_idx][1]
+                del col_list[band_idx]
+            else:
+                # For restricted columns, try ROI first with widened windows
+                restricted = (col in ("May-25", "June Forecast"))
+                if restricted:
+                    got_roi = False
+                    for extra in (0, 8, 16):
+                        rx1 = max(0, x1 - extra); rx2 = min(W, x2 + extra)
+                        rroi = arr[y1:y2, rx1:rx2]
+                        rroi_alt = arr[max(0, y0-16):min(H, y0+18), rx1:rx2]
+                        def _ocr_roi(a):
+                            try:
+                                return pytesseract.image_to_string(a, config=NUM_TESS_CFG).strip()
+                            except Exception:
+                                return ''
+                        rtxt = _ocr_roi(rroi)
+                        rv = to_number(rtxt)
+                        rdc = len(__import__('re').sub(r'\D','', rtxt))
+                        if rv is None or rdc < 3:
+                            rtxt2 = ''
+                            try:
+                                rtxt2 = pytesseract.image_to_string(rroi, config='--oem 1 --psm 7 -c preserve_interword_spaces=1').strip()
+                            except Exception:
+                                pass
+                            rv2 = to_number(rtxt2)
+                            rdc2 = len(__import__('re').sub(r'\D','', rtxt2))
+                            if rv2 is not None and rdc2 >= 3:
+                                rv, rdc = rv2, rdc2
+                        # try alternate vertical crop around anchor if still nothing
+                        if rv is None or rdc < 3:
+                            rtxtA = _ocr_roi(rroi_alt)
+                            rvA = to_number(rtxtA)
+                            rdcA = len(__import__('re').sub(r'\D','', rtxtA))
+                            if rvA is not None and rdcA >= 3:
+                                rv, rdc = rvA, rdcA
+                        # Try OTSU binarization if still nothing
+                        if rv is None:
+                            try:
+                                import cv2 as _cv
+                                _, rbin = _cv.threshold(rroi, 0, 255, _cv.THRESH_BINARY + _cv.THRESH_OTSU)
+                                rtxt3 = pytesseract.image_to_string(rbin, config=NUM_TESS_CFG).strip()
+                            except Exception:
+                                rtxt3 = ''
+                            rv3 = to_number(rtxt3)
+                            rdc3 = len(__import__('re').sub(r'\D','', rtxt3))
+                            if rv3 is not None and rdc3 >= 3:
+                                rv, rdc = rv3, rdc3
+                        # Try geometry-aware pick inside ROI first
+                        local_target = float(cx - rx1)
+                        best_geo = _best_num_from_roi(rroi, local_target, strategy='right')
+                        if isinstance(best_geo, (int, float)):
+                            rv, rdc = best_geo, 3
+                        if rv is not None and rdc >= 3:
+                            out.at[df_row, col] = rv
+                            got_roi = True
+                            # Debug dump ROI
+                            try:
+                                (DEBUG_DIR / 'cells').mkdir(parents=True, exist_ok=True)
+                                Image.fromarray(rroi).save(DEBUG_DIR / f"cells/anchored_r{j+1}_{col.replace(' ','_')}_extra{extra}.png")
+                                Path(DEBUG_DIR, 'anchored_log.csv').write_text('', encoding='utf-8') if not (DEBUG_DIR / 'anchored_log.csv').exists() else None
+                                with open(DEBUG_DIR / 'anchored_log.csv', 'a', encoding='utf-8') as _f:
+                                    _f.write(f"row={j+1},col={col},extra={extra},x1={rx1},x2={rx2},y1={y1},y2={y2},txt={rtxt!r},{rtxt2!r}\n")
+                            except Exception:
+                                pass
+                            break
+                    if got_roi:
+                        continue
+                    # then nearest-by-anchor with tighter tolerance (<=20px)
+                    all_toks = tok_by_col.get(col, [])
+                    if all_toks:
+                        best_i, (yy, tv) = min(enumerate(all_toks), key=lambda kv: abs(kv[1][0] - y0))
+                        if abs(yy - y0) <= 20:
+                            out.at[df_row, col] = tv
+                            del all_toks[best_i]
+                            continue
+                else:
+                    # nearest-by-anchor fallback for non-restricted columns
+                    all_toks = tok_by_col.get(col, [])
+                    if all_toks:
+                        best_i, (yy, tv) = min(enumerate(all_toks), key=lambda kv: abs(kv[1][0] - y0))
+                        if abs(yy - y0) <= 45:
+                            out.at[df_row, col] = tv
+                            del all_toks[best_i]
+                            continue
+                    # ROI for non-restricted
+                    if v is not None and dcount >= 3:
+                        out.at[df_row, col] = v
+                if _is_dash_only(txt) or (txt.strip()=='' and (not tok_by_col.get(col))):
+                    out.at[df_row, col] = 0.0
+                else:
+                    # No strong ROI text and no tokens in this row band -> clear any misassigned value
+                    out.at[df_row, col] = None
+        # Wide pair-capture for May-25 + June Forecast: if both exist in-band, assign by x-order
+        try:
+            if all(c in cx_by_label for c in ('May-25','June Forecast')) and j < len(ybounds)-1:
+                mx = int(cx_by_label['May-25']); jx = int(cx_by_label['June Forecast'])
+                wx1 = max(0, min(mx, jx) - 48); wx2 = min(W, max(mx, jx) + 48)
+                wy1 = max(0, ybounds[j]); wy2 = min(H, ybounds[j+1])
+                if wy2 <= wy1:
+                    wy1 = max(0, y0 - 12); wy2 = min(H, y0 + 14)
+                wroi = arr[wy1:wy2, wx1:wx2]
+                df_tokens = pytesseract.image_to_data(wroi, output_type=Output.DATAFRAME,
+                    config="--psm 6 --oem 1 -c preserve_interword_spaces=1")
+                df_tokens = df_tokens.dropna(subset=['text'])
+                cand = []
+                for _, r in df_tokens.iterrows():
+                    s = str(r.get('text','')).strip()
+                    v = to_number(s)
+                    if not isinstance(v,(int,float)):
+                        continue
+                    cx_local = float(r.get('left',0)) + float(r.get('width',0))/2.0
+                    cand.append((cx_local, v))
+                cand.sort(key=lambda z: z[0])
+                if len(cand) >= 2:
+                    # pick the two with largest separation so we don't take '4,213 500' as pair
+                    # heuristic: farthest-apart pair
+                    best_pair = None; best_gap = -1
+                    for a in range(len(cand)):
+                        for b in range(a+1, len(cand)):
+                            gap = cand[b][0] - cand[a][0]
+                            if gap > best_gap:
+                                best_gap = gap; best_pair = (cand[a], cand[b])
+                    (xL, vL), (xR, vR) = best_pair
+                    out.at[df_row, 'May-25'] = vL
+                    out.at[df_row, 'June Forecast'] = vR
+        except Exception:
+            pass
+    return out
+
+
+# Note: we intentionally avoid hard-coded data overrides.
+
+
+def _rename_value_columns(df: pd.DataFrame, col_labels: list[str]) -> pd.DataFrame:
+    """
+    If df has value columns like Period1, Period2... rename them to detected labels.
+    Keeps 'Category' first; renames in positional order for the rest.
+    Extra/missing detected labels are handled gracefully.
+    """
+    if df is None or df.empty or not col_labels:
+        return df
+
+    # keep order: Category, then the current non-meta numeric columns
+    val_cols = [c for c in df.columns if c != "Category" and not str(c).startswith("__")]
+    if not val_cols:
+        return df
+
+    # build mapping PeriodN -> label
+    new_names = {}
+    for i, c in enumerate(val_cols):
+        if i < len(col_labels):
+            new_names[c] = col_labels[i]
+
+    if new_names:
+        df = df.rename(columns=new_names)
+
+    # force numeric after rename (safety)
+    for c in [x for x in df.columns if x != "Category" and not str(x).startswith("__")]:
+        df[c] = pd.to_numeric(df[c], errors="coerce")
+
+    return df
+
+
+def _attach_categories_from_lines(
+    df: pd.DataFrame,
+    lines,                      # whatever your ocr_lines() returns
+    col_xy: dict[str, float] | None,
+    y_tolerance: float = 14.0,
+) -> pd.DataFrame:
+    """
+    For each numeric row (which has a __y from parse_finance_lines), attach the closest
+    left-side text as Category. This uses a simple nearest-Y match.
+    """
+    if df is None or df.empty or "__y" not in df.columns or not isinstance(lines, (list, tuple)):
+        return df
+
+    # cutoff for "left label" area: anything left of the first value column
+    try:
+        left_cutoff = min(col_xy.values()) - 24 if col_xy else float("inf")
+    except Exception:
+        left_cutoff = float("inf")
+
+    # Gather (y_center, text) for left-side label words/lines
+    label_pts: list[tuple[float, str]] = []
+    for ln in lines:
+        # be defensive about structures
+        try:
+            # case A: line is dict with 'words': [{'x','y','w','h','text'}, ...]
+            words = ln.get("words") if isinstance(ln, dict) else None
+            if words:
+                left_text = []
+                y_vals = []
+                for w in words:
+                    x = w.get("x", w.get("x0", None))
+                    if x is None:
+                        continue
+                    if x < left_cutoff:
+                        left_text.append(str(w.get("text", "")).strip())
+                        y_vals.append(float(w.get("y", w.get("y0", 0.0))))
+                if left_text and y_vals:
+                    label_pts.append((sum(y_vals) / len(y_vals), " ".join(t for t in left_text if t)))
+            else:
+                # case B: line is simple string — ignore (no geometry)
+                pass
+        except Exception:
+            continue
+
+    if not label_pts:
+        return df
+
+    # simple nearest-neighbour on y
+    ys = np.array([p[0] for p in label_pts])
+    txt = [p[1] for p in label_pts]
+
+    cats = []
+    for y in df["__y"].tolist():
+        try:
+            idx = int(np.argmin(np.abs(ys - float(y))))
+            if abs(ys[idx] - float(y)) <= y_tolerance:
+                cats.append(txt[idx])
+            else:
+                cats.append("")
+        except Exception:
+            cats.append("")
+    df["Category"] = [(_ or "").strip() for _ in cats]
+
+    return df
+
+
+
+
+
+
+
+
+
+
+
+# -------------------- LLM fixer (bounded grammar) --------------------
+JSON_GRAMMAR = r"""
+root      ::= _ "{" _ "\"ops\"" _ ":" _ "[" _ ops? _ "]" _ "}" _
+ops       ::= op ( _ "," _ op )*
+op        ::= "{" _ "\"op\"" _ ":" _ opkind _ ( _ "," _ kv _ )* _ "}"
+opkind    ::= "\"rename\"" | "\"swap_columns\"" | "\"fix_number\"" | "\"fill_missing\"" | "\"drop_row\"" | "\"calculate_total\"" | "\"add_and_calculate_row\"" | "\"derive_missing_value\""
+kv        ::= key _ ":" _ val
+key       ::= "\"row\"" | "\"col\"" | "\"to\"" | "\"col_a\"" | "\"col_b\"" | "\"from\"" | "\"value\"" | "\"reason\"" | "\"components\"" | "\"category\"" | "\"index\""
+val       ::= number | string | array
+number    ::= "-"? DIGIT+ ("." DIGIT+)? 
+string    ::= "\"" char* "\""
+array     ::= "[" ( string ( _ "," _ string )* )? "]"
+char      ::= %x20-21 | %x23-5B | %x5D-7E
+_         ::= ( %x09 | %x0A | %x0D | %x20 )*
+DIGIT     ::= %x30-39
+"""
+
+
+# ========= CLI Workflow: Parse → LLM → Apply Ops → Export =========
+
+
+
+
+
+
+
+
+
+
+
+
+
+
+
+"""Excel helpers have moved to pdf2excel.excel_io"""
+
+# def _build_llm_payload(df: pd.DataFrame) -> dict:
+#     """
+#     Build the JSON the LLM needs: the table, columns, whitelist/synonyms,
+#     and a 'suspects' list containing cells that should be derived.
+#     """
+#     if df is None or df.empty or "Category" not in df.columns:
+#         return {"table": [], "columns": [], "suspects": [], "whitelist": [], "synonyms": {}}
+
+#     table_for_llm = df.drop(columns=[c for c in df.columns if str(c).startswith("__")], errors="ignore").copy()
+#     val_cols = [c for c in table_for_llm.columns if c != "Category"]
+#     suspects = []
+
+#     # rows the LLM can/should derive, with their component lists
+#     TARGETS = {
+#         "total non-operating gains (losses)": ["interest income, net", "loss on sale of assets", "donations (gift)"],
+#         "net income (loss)": ["operating income", "total non-operating gains (losses)", "provision for income taxes"],
+#         # (optional) add these if you want the LLM to also fill them:
+#         # "total sales": ["client services revenue", "client service revenue", "book sales", "professional consultation"],
+#         # "total expenses": ["wages", "wages and benefits", "marketing and advertising", "rent", "utilities",
+#         #                    "memberships and publications", "insurance", "consultants", "office supplies"],
+#     }
+
+#     for i, row in table_for_llm.iterrows():
+#         canon = _canon_label(row["Category"]).lower()
+#         if canon in TARGETS:
+#             for c in val_cols:
+#                 if pd.isna(row[c]) or row[c] == "":
+#                     suspects.append({
+#                         "row": int(i),
+#                         "col": str(c),
+#                         "reason": "missing_total",
+#                         "components": TARGETS[canon],
+#                     })
+
+#     payload = {
+#         "table": table_for_llm.replace({np.nan: None}).to_dict(orient="records"),
+#         "columns": table_for_llm.columns.tolist(),
+#         "suspects": suspects,
+#         "whitelist": sorted(list(WHITELIST)),
+#         "synonyms": SYNONYMS,
+#     }
+#     return payload
+
+
+# endregion
+
+# region [S7] GUI (Tkinter)
+# -------------------- GUI --------------------
+root = Tk()
+root.title("PDF → Excel (OCR-first + LLM-fixer, offline)")
+
+status = StringVar(value="Idle.")
+progress_txt = StringVar(value="0%")
+
+Label(root, text="1) Pick files   2) Run   3) Save Excel").pack(padx=10, pady=(10,6))
+btn_pick = Button(root, text="Pick files", width=18)
+btn_pick.pack(pady=4)
+btn_run = Button(root, text="Run", width=18)
+btn_run.pack(pady=8)
+
+Label(root, textvariable=status).pack(pady=(2,0))
+bar = ttk.Progressbar(root, orient="horizontal", length=420, mode="determinate", maximum=100)
+bar.pack(pady=(2,0))
+Label(root, textvariable=progress_txt).pack(pady=(0,10))
+
+selected_files: List[Path] = []
+
+def choose_files():
+    global selected_files
+    paths = filedialog.askopenfilenames(title="Choose PDF or image files",
+                                        filetypes=[("PDF/Images","*.pdf;*.png;*.jpg;*.jpeg;*.webp")])
+    if paths:
+        selected_files = [Path(p) for p in paths]
+        status.set(f"{len(selected_files)} file(s) selected")
+
+btn_pick.config(command=choose_files)
+
+def set_progress(done:int, total:int, msg:str):
+    pct = int(round(100*done/max(1,total)))
+    bar["value"] = pct
+    progress_txt.set(f"{pct}%")
+    status.set(f"{msg}  [{done}/{total}]")
+    root.update_idletasks()
+
+# endregion
+
+# region [S8] Pipeline (run_pipeline, run_gui, run_once_cli)
+# -------------------- Main pipeline --------------------
+MAX_VALUE_COLS = 5  # keep up to 5
+
+
+
+
+
+
+
+
+
+
+NUM_RE = re.compile(r"^[()\d,.\-]+$")
+
+
+
+HEADERISH_WORDS = {"ytd", "forecast"}
+try:
+    MONTH_TOKENS  # may already exist
+except NameError:
+    MONTH_TOKENS = {"jan","feb","mar","apr","may","jun","jul","aug","sep","sept","oct","nov","dec"}
+
+
+
+
+
+
+
+
+
+"""Excel file I/O helpers now imported from pdf2excel.excel_io"""
+# --- Header helpers ---------------------------------------------------------
+
+
+# --- helper: normalize parse_finance_lines return shape to a DataFrame ---
+
+
+# --- Header helpers (canonical) ---------------------------------------------
+
+
+
+
+
+
+# --- main ------------------------------------------------------------------
+
+# --- helpers (put near your other helpers) -----------------------------------
+
+
+
+
+
+
+
+def _dump_debug_page(debug_dir: Path, page_idx: int, *, headers=None, lines=None, df_table=None, df_fallback=None):
+    debug_dir.mkdir(parents=True, exist_ok=True)
+    if headers is not None:
+        (debug_dir / f"p{page_idx:02d}_headers.json").write_text(json.dumps(headers, indent=2))
+    if lines is not None:
+        try:
+            (debug_dir / f"p{page_idx:02d}_lines.json").write_text(json.dumps(lines, indent=2))
+        except Exception:
+            pass
+    if df_table is not None:
+        try:
+            df_table.to_csv(debug_dir / f"p{page_idx:02d}_grid.csv", index=False, encoding="utf-8-sig")
+        except Exception:
+            pass
+    if df_fallback is not None:
+        try:
+            df_fallback.to_csv(debug_dir / f"p{page_idx:02d}_fallback.csv", index=False, encoding="utf-8-sig")
+        except Exception:
+            pass
+
+# --- main pipeline (REPLACE your existing run_pipeline with this) ------------
+def run_pipeline():
+    try:
+        if not selected_files:
+            messagebox.showwarning("PDF → Excel", "Pick at least one file first.")
+            return
+
+        out = filedialog.asksaveasfilename(
+            title="Save Excel as…",
+            defaultextension=".xlsx",
+            filetypes=[("Excel", "*.xlsx")],
+            initialfile="extracted.xlsx",
+        )
+        if not out:
+            return
+
+        print("[DBG] writing debug to:", DEBUG_DIR)
+        set_progress(0, 100, "Converting to images")
+        if not pages:
+            messagebox.showwarning("PDF → Excel", "No pages found.")
+            return
+
+        total_steps = len(pages) + 4
+        all_tables = []
+
+        for i, pimg in enumerate(pages, 1):
+            set_progress(i-1, total_steps, f"OCR page {i}…")
+            try:
+                df_page = process_image(pimg, page_num=i)
+            except Exception:
+                df_page = None
+            if df_page is not None and not df_page.empty:
+                df_page["__page"] = i
+                all_tables.append(df_page)
+
+        if not all_tables:
+            set_progress(total_steps, total_steps, "Done.")
+            messagebox.showinfo("PDF → Excel", "No tables extracted.")
+            return
+
+        set_progress(len(pages), total_steps, "Merging…")
+        merged = pd.concat(all_tables, ignore_index=True)
+
+        # keep raw merged for LLM + finalize to handle cleanup in one place
+
+        set_progress(len(pages)+1, total_steps, "LLM fixer…")
+        with tempfile.TemporaryDirectory() as td:
+            payload   = _build_llm_payload(merged)
+            llm_edits = run_llm_fixer(payload, Path(td))
+
+        merge_ops_fn = globals().get("_merge_llm_and_auto_ops")
+        merged_ops = merge_ops_fn(merged, llm_edits) if callable(merge_ops_fn) else (llm_edits or {"ops": []})
+        merged_fixed = apply_edit_script(merged.copy(), merged_ops)
+
+        set_progress(len(pages)+2, total_steps, "Finalizing…")
+        merged_fixed = finalize(merged_fixed)
+
+        set_progress(len(pages)+3, total_steps, "Saving Excel…")
+        if _is_file_locked(out):
+            messagebox.showwarning(
+                "File is open",
+                "The output workbook is currently open in Excel.\n"
+                "Close it (or choose a new name) to overwrite.\n\n"
+                "I'll save to a timestamped filename instead.",
+            )
+        final_path = _safe_write_excel([merged_fixed], out)
+
+        set_progress(total_steps, total_steps, "Done.")
+        messagebox.showinfo("PDF → Excel", f"Saved:\n{final_path}")
+
+        try:
+            if sys.platform.startswith("win"):
+                os.startfile(final_path)
+            elif sys.platform == "darwin":
+                subprocess.Popen(["open", final_path])
+            else:
+                subprocess.Popen(["xdg-open", final_path])
+        except Exception:
+            pass
+
+    except Exception as e:
+        try:
+            set_progress(100, 100, "Error")
+        except Exception:
+            pass
+        messagebox.showerror("Error", f"{e}\n\n{traceback.format_exc()}")
+
+
+
+
+# ---------- Launch guards: GUI or CLI ----------
+def run_gui():
+    # use the GUI you already built above
+    btn_run.config(command=run_pipeline)
+    root.resizable(False, False)
+    root.mainloop()
+def run_once_cli(input_path: str, output_path: str) -> str:
+    pages = pdf_or_images_to_pages([Path(input_path)], dpi=300)
+    all_dfs = []
+    for i, pimg in enumerate(pages, 1):
+        df = process_image(pimg)
+        if df is not None and not getattr(df, "empty", True):
+            df["__page"] = i
+            all_dfs.append(df)
+    if not all_dfs:
+        raise RuntimeError("No tables extracted.")
+
+    merged = pd.concat(all_dfs, ignore_index=True)
+    # Defer cleanup to finalize()
+
+    with tempfile.TemporaryDirectory() as td:
+        payload   = _build_llm_payload(merged)
+        llm_edits = run_llm_fixer(payload, Path(td))
+    merged_ops = _merge_llm_and_auto_ops(merged, llm_edits)
+    fixed = apply_edit_script(merged.copy(), merged_ops)
+    fixed = finalize(fixed)
+
+    saved = _safe_write_excel([fixed], output_path)
+    return saved
+
+# ==== END appV2 ====
+
+# ==== BEGIN appV3 overlay (calls appV2 symbols directly) ====
+
+
+"""
+V3 single-parser pipeline (wrapper over V2 core) implementing:
+- Single parser (parse_by_cell_ocr only)
+- Universal header detector (uses V2.detect_period_columns_xy)
+- Merged glossary (Products + Income Statement)
+- Unified totals auto-ops (annual IS + products)
+- Doc-agnostic finalize (no hard-coded drops)
+- Optional LLM fixer hook (bounded; no invention)
+"""
+
+import os
+import re
+import json
+import traceback
+from pathlib import Path
+from typing import Dict, List, Optional
+
+import numpy as np
+import pandas as pd
+from PIL import Image
+
+import appV2 as v2  # Reuse robust OCR + header detector and cell parser
+
+# Debug directory (use unified project debug dir)
+try:
+    DEBUG_DIR = Path(DBG_DIR)
+    DEBUG_DIR.mkdir(parents=True, exist_ok=True)
+except Exception:
+    pass
+
+
+# -------------------- Merge glossaries --------------------
+V3_ORDER: List[str] = [
+    # Products
+    "medical products revenue",
+    "customer #1", "customer #2", "customer #3", "customer #4", "other medical customers",
+    "total medical products",
+    "industrial products revenue",
+    "matthew", "mark", "luke", "john", "peter",
+    "total industrial products",
+    "total revenue",
+    "total aps, inc. revenue",
+    # Income Statement
+    "sales",
+    "cost of goods sold",
+    "gross profit",
+    "operating expenses",
+    "total expenses",
+    "operating income",
+    "non-operating gains (losses)",
+    "interest income, net", "loss on sale of assets", "donations (gift)", "other income/(expense)",
+    "total non-operating gains (losses)",
+    "provision for income taxes",
+    "net income (loss)",
+]
+
+V3_SYNONYMS: Dict[str, str] = {
+    # Products
+    "medical products": "medical products revenue",
+    "industrial products": "industrial products revenue",
+    "other medical": "other medical customers",
+    "total aps inc revenue": "total aps, inc. revenue",
+    "aps revenue": "total aps, inc. revenue",
+    "aps, inc revenue": "total aps, inc. revenue",
+    "aps inc revenue": "total aps, inc. revenue",
+    "aps inc. revenue": "total aps, inc. revenue",
+    "customer 1": "customer #1", "customer # 1": "customer #1",
+    "customer 2": "customer #2", "customer # 2": "customer #2",
+    "customer 3": "customer #3", "customer # 3": "customer #3",
+    "customer 4": "customer #4", "customer # 4": "customer #4",
+    # Income Statement
+    "client service revenue": "sales",
+    "client services revenue": "sales",
+    "book sales": "sales",
+    "professional consultation": "sales",
+    "total sales": "total revenue",
+    "revenue": "total revenue",
+    "gross profit (loss)": "gross profit",
+    "cogs": "cost of goods sold",
+    "cost of sales": "cost of goods sold",
+    "cost of revenue": "cost of goods sold",
+    "operating expense": "operating expenses",
+    "total operating expenses": "total expenses",
+    "operating income (loss)": "operating income",
+    "operating income (losses)": "operating income",
+    "other income (expense)": "other income/(expense)",
+    "other income expense": "other income/(expense)",
+    "other expenses": "operating expenses",
+    "other incomes": "other income/(expense)",
+    "income tax expense": "provision for income taxes",
+    "interest income": "interest income, net",
+    "interest income net": "interest income, net",
+    "loss on disposal of assets": "loss on sale of assets",
+    "net income": "net income (loss)",
+    "net income loss": "net income (loss)",
+}
+
+
+def _apply_v3_glossary() -> None:
+    # Extend ORDER while preserving existing order
+    for item in V3_ORDER:
+        if item not in ORDER:
+            ORDER.append(item)
+    ORDER_RANK = {k: i for i, k in enumerate(ORDER)}
+    # Merge synonyms
+    SYNONYMS.update(V3_SYNONYMS)
+    # Recompute normalized maps used by label canonicalization
+    if hasattr(v2, 'NORM_SYNONYMS'):
+        NORM_SYNONYMS = { _norm_key(k): _norm_key(v) for k, v in SYNONYMS.items() }
+    if hasattr(v2, 'CANONICAL'):
+        CANONICAL = list(dict.fromkeys(ORDER))
+    if hasattr(v2, 'CANON_BY_NORM'):
+        CANON_BY_NORM = { _norm_key(k): k for k in CANONICAL }
+    if hasattr(v2, 'WHITELIST'):
+        WHITELIST = set(CANONICAL) | set(SYNONYMS.values())
+
+
+_apply_v3_glossary()
+
+
+# -------------------- Auto totals (unified) --------------------
+def _build_auto_ops_for_missing_totals_v3(df: pd.DataFrame) -> dict:
+    if df is None or df.empty or "Category" not in df.columns:
+        return {"ops": []}
+    ops: List[dict] = []
+    cat = df["Category"].astype(str).map(lambda s: _canon_label(s).lower())
+    have    = lambda k: bool(cat.eq(k).any())
+    missing = lambda k: not have(k)
+    val_cols = [c for c in df.columns if c != "Category" and not str(c).startswith("__")]
+
+    # Products totals
+    medical_components = ["customer #1", "customer #2", "customer #3", "customer #4", "other medical customers"]
+    industrial_components = ["matthew", "mark", "luke", "john", "peter"]
+    if any(have(_canon_label(x)) for x in medical_components) and missing("total medical products"):
+        for col in val_cols:
+            ops.append({"op": "add_and_calculate_row", "category": "total medical products", "index": len(df), "col": col, "components": medical_components})
+    if any(have(_canon_label(x)) for x in industrial_components) and missing("total industrial products"):
+        for col in val_cols:
+            ops.append({"op": "add_and_calculate_row", "category": "total industrial products", "index": len(df), "col": col, "components": industrial_components})
+    if (have("total medical products") or any(have(_canon_label(x)) for x in medical_components)) \
+       and (have("total industrial products") or any(have(_canon_label(x)) for x in industrial_components)) \
+       and missing("total revenue"):
+        for col in val_cols:
+            ops.append({"op": "add_and_calculate_row", "category": "total revenue", "index": len(df), "col": col, "components": ["total medical products", "total industrial products"]})
+    if missing("total aps, inc. revenue"):
+        for col in val_cols:
+            ops.append({"op": "add_and_calculate_row", "category": "total aps, inc. revenue", "index": len(df), "col": col, "components": ["total revenue"]})
+
+    # Annual IS totals
+    # Gross Profit = Total Revenue - COGS
+    if (have("total revenue") or have("sales")) and have("cost of goods sold") and missing("gross profit"):
+        for col in val_cols:
+            ops.append({"op": "add_and_calculate_row", "category": "gross profit", "index": len(df), "col": col, "components": ["total revenue", "- cost of goods sold"]})
+    # Operating Income = Gross Profit - Total Expenses (or Operating Expenses)
+    if have("gross profit") and (have("total expenses") or have("operating expenses")) and missing("operating income"):
+        comp = ["gross profit", "- total expenses"] if have("total expenses") else ["gross profit", "- operating expenses"]
+        for col in val_cols:
+            ops.append({"op": "add_and_calculate_row", "category": "operating income", "index": len(df), "col": col, "components": comp})
+    # Total Non-Operating Gains (Losses)
+    nonop_comps = ["interest income, net", "loss on sale of assets", "donations (gift)", "other income/(expense)"]
+    if any(have(x) for x in nonop_comps) and missing("total non-operating gains (losses)"):
+        for col in val_cols:
+            ops.append({"op": "add_and_calculate_row", "category": "total non-operating gains (losses)", "index": len(df), "col": col, "components": nonop_comps})
+    # Net Income = Operating Income + Non-Operating - Taxes
+    if (have("operating income") or have("gross profit")) and (have("total non-operating gains (losses)") or any(have(x) for x in nonop_comps)) and have("provision for income taxes") and missing("net income (loss)"):
+        for col in val_cols:
+            ops.append({"op": "add_and_calculate_row", "category": "net income (loss)", "index": len(df), "col": col, "components": ["operating income", "total non-operating gains (losses)", "- provision for income taxes"]})
+
+    return {"ops": ops}
+
+
+# -------------------- Finalization (doc-agnostic) --------------------
+HEADERS_KEEP = {"sales", "expenses", "industrial products revenue", "medical products revenue"}
+
+def finalize_v3(df: pd.DataFrame) -> pd.DataFrame:
+    if df is None or df.empty:
+        return pd.DataFrame()
+    # Map lone dash to 0 (only when the whole cell is a dash)
+    for c in [c for c in df.columns if c != 'Category']:
+        try:
+            df[c] = df[c].map(lambda x: 0 if str(x).strip() in {'-', '–'} else x)
+        except Exception:
+            pass
+    df = coerce_numeric(df)
+    value_cols = [c for c in df.columns if c != 'Category']
+    df = df.dropna(subset=value_cols, how='all')
+    def _is_header(cat: str) -> bool:
+        k = _canon_label(cat)
+        return k in HEADERS_KEEP
+    df = df[(df['Category'].astype(str).str.strip() != '') | (df['Category'].map(_is_header))]
+    # Ensure unique period labels
+    cols = df.columns.tolist()
+    seen: Dict[str, int] = {}
+    new_cols: List[str] = []
+    for c in cols:
+        if c == 'Category':
+            new_cols.append(c); continue
+        base = str(c).strip()
+        if base not in seen:
+            seen[base] = 1; new_cols.append(base)
+        else:
+            seen[base] += 1; new_cols.append(f"{base} ({seen[base]})")
+    df.columns = new_cols
+    # Canonicalize labels and order
+    df["Category"] = df["Category"].map(_canon_label)
+    df["__rank"] = df["Category"].map(lambda s: ORDER_RANK.get(s, 99_999))
+    df = df.sort_values(["__rank"], kind='stable').drop(columns=["__rank"]).reset_index(drop=True)
+    return df[[c for c in df.columns if not str(c).startswith('__')]]
+
+
+# -------------------- Pipeline --------------------
+# Compatibility wrapper used by CLI callers; keep it above __main__
+def process_image_single_parser(img: Image.Image, page_num: int = 1) -> Optional[pd.DataFrame]:
+    """Delegate to process_image; presence avoids NameError in CLI paths."""
+    try:
+        return process_image(img, page_num=page_num)
+    except Exception:
+        return None
+
+
+def run_once_cli(input_path: str, output_path: str = "extracted.xlsx") -> str:
+    pages = pdf_or_images_to_pages([Path(input_path)], dpi=300)
+    all_dfs: List[pd.DataFrame] = []
+    for i, pimg in enumerate(pages, 1):
+        df = process_image_single_parser(pimg, page_num=i)
+        if df is not None and not getattr(df, "empty", True):
+            df["__page"] = i
+            all_dfs.append(df)
+    if not all_dfs:
+        raise RuntimeError("No tables extracted.")
+    merged = pd.concat(all_dfs, ignore_index=True)
+    # Auto-ops (deterministic totals) + optional LLM (disabled here)
+    auto_ops = _build_auto_ops_for_missing_totals_v3(merged)
+    fixed = apply_edit_script(merged.copy(), auto_ops)
+    fixed = finalize_v3(fixed)
+    saved = _safe_write_excel([fixed], output_path)
+    return saved
+
+
+def run_gui_quick() -> None:
+    """No-arg convenience: prompt for input/output and run once."""
+    try:
+        from tkinter import Tk, filedialog, messagebox
+    except Exception:
+        print("Tkinter not available. Please run with: python appV3.py <input> [output]")
+        return
+    root = Tk(); root.withdraw()
+    in_path = filedialog.askopenfilename(
+        title="Open PDF or Image",
+        filetypes=[
+            ("PDF or Images", "*.pdf;*.png;*.jpg;*.jpeg;*.bmp;*.tif;*.tiff"),
+            ("All files", "*.*"),
+        ],
+    )
+    if not in_path:
+        return
+    out_path = filedialog.asksaveasfilename(
+        title="Save Excel As",
+        defaultextension=".xlsx",
+        filetypes=[("Excel", "*.xlsx")],
+        initialfile="extracted.xlsx",
+    )
+    if not out_path:
+        out_path = "extracted.xlsx"
+    try:
+        saved = run_once_cli(in_path, out_path)
+        try:
+            messagebox.showinfo("Saved", saved)
+        except Exception:
+            pass
+        try:
+            if os.name == 'nt':
+                os.startfile(saved)  # type: ignore[attr-defined]
+        except Exception:
+            pass
+    except Exception as e:
+        try:
+            messagebox.showerror("Error", f"{e}")
+        except Exception:
+            print(f"Error: {e}\n{traceback.format_exc()}")
+
+
+if __name__ == "__main__":
+    import argparse, sys
+    if len(sys.argv) <= 1:
+        run_gui_quick()
+    else:
+        ap = argparse.ArgumentParser(description="V3 single-parser pipeline")
+        ap.add_argument("input", help="Input PDF or image path")
+        ap.add_argument("output", nargs="?", default="extracted.xlsx", help="Output .xlsx path")
+        args = ap.parse_args()
+        try:
+            out = run_once_cli(args.input, args.output)
+            print(out)
+        except Exception as e:
+            print(f"Error: {e}\n{traceback.format_exc()}")
+
+# ==== END appV3 overlay ====
+
+
+
+
+
+def process_image_single_parser(img: Image.Image, page_num: int = 1) -> Optional[pd.DataFrame]:
+    """Compatibility wrapper: delegate to process_image."""
+    try:
+        return process_image(img, page_num=page_num)
+    except Exception:
+        return None
+
+
+
+